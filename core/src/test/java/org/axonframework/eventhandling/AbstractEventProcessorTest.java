/*
 * Copyright (c) 2010-2018. Axon Framework
 *
 * Licensed under the Apache License, Version 2.0 (the "License");
 * you may not use this file except in compliance with the License.
 * You may obtain a copy of the License at
 *
 *     http://www.apache.org/licenses/LICENSE-2.0
 *
 * Unless required by applicable law or agreed to in writing, software
 * distributed under the License is distributed on an "AS IS" BASIS,
 * WITHOUT WARRANTIES OR CONDITIONS OF ANY KIND, either express or implied.
 * See the License for the specific language governing permissions and
 * limitations under the License.
 */

package org.axonframework.eventhandling;

import org.axonframework.eventsourcing.DomainEventMessage;
import org.axonframework.messaging.unitofwork.BatchingUnitOfWork;
import org.axonframework.messaging.unitofwork.RollbackConfigurationType;
import org.axonframework.monitoring.MessageMonitor;
import org.junit.Test;

import java.util.HashSet;
import java.util.List;
import java.util.Set;

import static junit.framework.TestCase.assertTrue;
import static junit.framework.TestCase.fail;
import static org.axonframework.eventsourcing.eventstore.EventStoreTestUtils.createEvent;
import static org.axonframework.eventsourcing.eventstore.EventStoreTestUtils.createEvents;
import static org.mockito.Mockito.mock;

public class AbstractEventProcessorTest {

    @Test
    public void expectCallbackForAllMessages() throws Exception {
        List<DomainEventMessage<?>> events = createEvents(2);
        Set<DomainEventMessage<?>> pending = new HashSet<>(events);
        MessageMonitor<EventMessage<?>> messageMonitor = (message) -> new MessageMonitor.MonitorCallback() {
            @Override
            public void reportSuccess() {
                if (!pending.contains(message)) {
                    fail("Message was presented to monitor twice: " + message);
                }
                pending.remove(message);
            }

            @Override
            public void reportFailure(Throwable cause) {
                fail("Test expects 'reportSuccess' to be called");
            }

            @Override
            public void reportIgnored() {
                fail("Test expects 'reportSuccess' to be called");
            }
        };

<<<<<<< HEAD
        EventListener mockListener = mock(EventListener.class);
        EventHandlerInvoker eventHandlerInvoker = SimpleEventHandlerInvoker.builder()
                                                                           .eventListeners(mockListener)
                                                                           .build();
        TestEventProcessor testSubject = TestEventProcessor.builder()
                                                           .name("test")
                                                           .eventHandlerInvoker(eventHandlerInvoker)
                                                           .messageMonitor(messageMonitor)
                                                           .build();
=======
        EventMessageHandler mockListener = mock(EventMessageHandler.class);
        EventHandlerInvoker eventHandlerInvoker = new SimpleEventHandlerInvoker(mockListener);
        TestEventProcessor testSubject = new TestEventProcessor("test", eventHandlerInvoker, messageMonitor);
>>>>>>> 2611fa2d

        // Also test that the mechanism used to call the monitor can deal with the message in the unit of work being
        // modified during processing
        testSubject.registerHandlerInterceptor((unitOfWork, interceptorChain) -> {
            unitOfWork.transformMessage(m -> createEvent());
            return interceptorChain.proceed();
        });

        testSubject.processInBatchingUnitOfWork(events);

        assertTrue("Not all events were presented to monitor", pending.isEmpty());
    }

    private static class TestEventProcessor extends AbstractEventProcessor {

        private TestEventProcessor(Builder builder) {
            super(builder);
        }

        private static Builder builder() {
            return new Builder();
        }

        @Override
        public void start() {
        }

        @Override
        public void shutDown() {
        }

        void processInBatchingUnitOfWork(List<? extends EventMessage<?>> eventMessages) throws Exception {
            processInUnitOfWork(eventMessages, new BatchingUnitOfWork<>(eventMessages), Segment.ROOT_SEGMENT);
        }

        private static class Builder extends AbstractEventProcessor.Builder {

            public Builder() {
                super.rollbackConfiguration(RollbackConfigurationType.ANY_THROWABLE);
            }

            @Override
            public Builder name(String name) {
                super.name(name);
                return this;
            }

            @Override
            public Builder eventHandlerInvoker(EventHandlerInvoker eventHandlerInvoker) {
                super.eventHandlerInvoker(eventHandlerInvoker);
                return this;
            }

            @Override
            public Builder messageMonitor(MessageMonitor<? super EventMessage<?>> messageMonitor) {
                super.messageMonitor(messageMonitor);
                return this;
            }

            private TestEventProcessor build() {
                return new TestEventProcessor(this);
            }
        }
    }
}
<|MERGE_RESOLUTION|>--- conflicted
+++ resolved
@@ -58,8 +58,7 @@
             }
         };
 
-<<<<<<< HEAD
-        EventListener mockListener = mock(EventListener.class);
+        EventMessageHandler mockListener = mock(EventMessageHandler.class);
         EventHandlerInvoker eventHandlerInvoker = SimpleEventHandlerInvoker.builder()
                                                                            .eventListeners(mockListener)
                                                                            .build();
@@ -68,11 +67,6 @@
                                                            .eventHandlerInvoker(eventHandlerInvoker)
                                                            .messageMonitor(messageMonitor)
                                                            .build();
-=======
-        EventMessageHandler mockListener = mock(EventMessageHandler.class);
-        EventHandlerInvoker eventHandlerInvoker = new SimpleEventHandlerInvoker(mockListener);
-        TestEventProcessor testSubject = new TestEventProcessor("test", eventHandlerInvoker, messageMonitor);
->>>>>>> 2611fa2d
 
         // Also test that the mechanism used to call the monitor can deal with the message in the unit of work being
         // modified during processing
