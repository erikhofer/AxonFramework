/*
 * Copyright (c) 2010-2017. Axon Framework
 * Licensed under the Apache License, Version 2.0 (the "License");
 * you may not use this file except in compliance with the License.
 * You may obtain a copy of the License at
 *
 *     http://www.apache.org/licenses/LICENSE-2.0
 *
 * Unless required by applicable law or agreed to in writing, software
 * distributed under the License is distributed on an "AS IS" BASIS,
 * WITHOUT WARRANTIES OR CONDITIONS OF ANY KIND, either express or implied.
 * See the License for the specific language governing permissions and
 * limitations under the License.
 */

package org.axonframework.config;

import org.axonframework.commandhandling.AsynchronousCommandBus;
import org.axonframework.commandhandling.CommandBus;
import org.axonframework.commandhandling.CommandHandler;
import org.axonframework.commandhandling.GenericCommandMessage;
import org.axonframework.commandhandling.VersionedAggregateIdentifier;
import org.axonframework.commandhandling.callbacks.FutureCallback;
import org.axonframework.commandhandling.model.AggregateIdentifier;
import org.axonframework.commandhandling.model.GenericJpaRepository;
import org.axonframework.common.jdbc.PersistenceExceptionResolver;
import org.axonframework.common.jpa.SimpleEntityManagerProvider;
import org.axonframework.common.transaction.Transaction;
import org.axonframework.common.transaction.TransactionManager;
import org.axonframework.eventhandling.EventListener;
import org.axonframework.eventhandling.TrackingEventProcessor;
import org.axonframework.eventhandling.TrackingEventProcessorConfiguration;
import org.axonframework.eventhandling.async.FullConcurrencyPolicy;
import org.axonframework.eventhandling.tokenstore.TokenStore;
import org.axonframework.eventsourcing.EventSourcingHandler;
import org.axonframework.eventsourcing.eventstore.inmemory.InMemoryEventStorageEngine;
import org.axonframework.eventsourcing.eventstore.jpa.JpaEventStorageEngine;
import org.axonframework.messaging.GenericMessage;
import org.axonframework.messaging.interceptors.TransactionManagingInterceptor;
import org.hamcrest.CoreMatchers;
import org.junit.*;

import java.util.HashMap;
import java.util.Map;
import java.util.concurrent.TimeUnit;
import java.util.concurrent.atomic.AtomicInteger;
import javax.persistence.Entity;
import javax.persistence.EntityManager;
import javax.persistence.EntityManagerFactory;
import javax.persistence.EntityTransaction;
import javax.persistence.Id;
import javax.persistence.Persistence;

import static org.axonframework.commandhandling.model.AggregateLifecycle.apply;
import static org.axonframework.common.AssertUtils.assertWithin;
import static org.axonframework.config.AggregateConfigurer.defaultConfiguration;
import static org.junit.Assert.*;
import static org.mockito.Mockito.spy;
import static org.mockito.Mockito.verify;

public class DefaultConfigurerTest {

    private EntityManager em;

    @Before
    public void setUp() throws Exception {
        Map<String, String> properties = new HashMap<>();
        properties.put("hibernate.connection.url", "jdbc:hsqldb:mem:axontest");
        properties.put("hibernate.hbm2ddl.auto", "create-drop");
        EntityManagerFactory emf = Persistence.createEntityManagerFactory("eventStore", properties);
        em = emf.createEntityManager();
    }

    @After
    public void tearDown() throws Exception {
        em.close();
    }

    @Test
    public void defaultConfigurationWithEventSourcing() throws Exception {
        Configuration config = DefaultConfigurer.defaultConfiguration()
                                                .configureEmbeddedEventStore(c -> new InMemoryEventStorageEngine())
                                                .configureCommandBus(c -> new AsynchronousCommandBus())
                                                .configureAggregate(StubAggregate.class)
                                                .buildConfiguration();
        config.start();

        FutureCallback<Object, Object> callback = new FutureCallback<>();
        config.commandBus().dispatch(GenericCommandMessage.asCommandMessage("test"), callback);
        assertEquals("test", callback.get());
        assertNotNull(config.repository(StubAggregate.class));
        assertEquals(1, config.getModules().size());
    }

    @Test
    public void defaultConfigurationWithTrackingProcessorConfigurationInMainConfig() throws Exception {
        Configuration config = DefaultConfigurer.defaultConfiguration()
                                                .registerComponent(TrackingEventProcessorConfiguration.class,
                                                                   c -> TrackingEventProcessorConfiguration.forParallelProcessing(2))
                                                .configureEmbeddedEventStore(c -> new InMemoryEventStorageEngine())
                                                .registerModule(
                                                        new EventHandlingConfiguration()
                                                                .usingTrackingProcessors()
                                                                .registerEventHandler(c -> (EventListener) event -> {
                                                                })
                                                )
                                                .start();
        try {
            TrackingEventProcessor processor = (TrackingEventProcessor) ((EventHandlingConfiguration) config.getModules().get(0)).getProcessor(getClass().getPackage().getName()).orElseThrow(RuntimeException::new);
            assertWithin(5, TimeUnit.SECONDS, () -> assertEquals(2, config.getComponent(TokenStore.class).fetchSegments(processor.getName()).length));
        } finally {
            config.shutdown();
        }
    }

    @Test
    public void defaultConfigurationWithTrackingProcessorExplicitlyConfigured() throws Exception {
        Configuration config = DefaultConfigurer.defaultConfiguration()
                                                .configureEmbeddedEventStore(c -> new InMemoryEventStorageEngine())
                                                .registerModule(
                                                        new EventHandlingConfiguration()
                                                                .usingTrackingProcessors(
                                                                        c -> TrackingEventProcessorConfiguration.forParallelProcessing(2),
                                                                        c -> new FullConcurrencyPolicy())
                                                                .registerEventHandler(c -> (EventListener) event -> {
                                                                })
                                                )
                                                .start();
        try {
            TrackingEventProcessor processor = (TrackingEventProcessor) ((EventHandlingConfiguration) config.getModules().get(0)).getProcessor(getClass().getPackage().getName()).orElseThrow(RuntimeException::new);
            assertWithin(5, TimeUnit.SECONDS, () -> assertEquals(2, config.getComponent(TokenStore.class).fetchSegments(processor.getName()).length));
        } finally {
            config.shutdown();
        }
    }

    @Test
    public void defaultConfigurationWithUpcaster() throws Exception {
        AtomicInteger counter = new AtomicInteger();
        Configuration config = DefaultConfigurer.defaultConfiguration()
                                                .configureEmbeddedEventStore(c -> new JpaEventStorageEngine(c.serializer(), c.upcasterChain(), c.getComponent(PersistenceExceptionResolver.class), () -> em, c.getComponent(TransactionManager.class)))
                                                .configureAggregate(defaultConfiguration(StubAggregate.class)
                                                                            .configureCommandTargetResolver(c -> command -> new VersionedAggregateIdentifier(command.getPayload().toString(), null)))
                                                .registerEventUpcaster(c -> events -> {
                                                    counter.incrementAndGet();
                                                    return events;
                                                })
                                                .configureTransactionManager(c -> new EntityManagerTransactionManager(em))
                                                .buildConfiguration();
        config.start();

        config.commandGateway().sendAndWait(GenericCommandMessage.asCommandMessage("test"));
        config.commandGateway().sendAndWait(new GenericCommandMessage<>(new GenericMessage<>("test"), "update"));
        assertEquals(1, counter.get());
        assertNotNull(config.repository(StubAggregate.class));
    }

    @Test
<<<<<<< HEAD
    public void defaultConfigurationWithJpaRepository() throws Exception {
        EntityManager em = createEntityManager();
        Configuration config = DefaultConfigurer.defaultConfiguration()
                                                .configureTransactionManager(c -> new EntityManagerTransactionManager(em))
                                                .configureCommandBus(c -> {
                                                    AsynchronousCommandBus commandBus = new AsynchronousCommandBus();
                                                    commandBus.registerHandlerInterceptor(new TransactionManagingInterceptor<>(c.getComponent(TransactionManager.class)));
                                                    return commandBus;
                                                })
                                                .configureAggregate(
                                                        defaultConfiguration(StubAggregate.class)
                                                                .configureRepository(c -> new GenericJpaRepository<>(new SimpleEntityManagerProvider(em),
                                                                                                                     StubAggregate.class, c.eventBus(),
                                                                                                                     c.parameterResolverFactory())))
                                                .buildConfiguration();
=======
    public void testJpaConfigurationWithInitialTransactionManagerJpaRepository() throws Exception {
        EntityManagerTransactionManager transactionManager = spy(new EntityManagerTransactionManager(em));
        Configuration config = DefaultConfigurer.jpaConfiguration(() -> em, transactionManager)
                .configureCommandBus(c -> {
                    AsynchronousCommandBus commandBus = new AsynchronousCommandBus();
                    commandBus.registerHandlerInterceptor(new TransactionManagingInterceptor<>(c.getComponent(TransactionManager.class)));
                    return commandBus;
                })
                .configureAggregate(
                        defaultConfiguration(StubAggregate.class)
                                .configureRepository(c -> new GenericJpaRepository<>(new SimpleEntityManagerProvider(em),
                                                                                     StubAggregate.class, c.eventBus(),
                                                                                     c.parameterResolverFactory())))
                .buildConfiguration();

        config.start();
        FutureCallback<Object, Object> callback = new FutureCallback<>();
        config.commandBus().dispatch(GenericCommandMessage.asCommandMessage("test"), callback);
        assertEquals("test", callback.get());
        assertNotNull(config.repository(StubAggregate.class));
        assertEquals(1, config.getModules().size());
        verify(transactionManager).startTransaction();
    }

    @Test
    public void testJpaConfigurationWithJpaRepository() throws Exception {
        EntityManagerTransactionManager transactionManager = spy(new EntityManagerTransactionManager(em));
        Configuration config = DefaultConfigurer.jpaConfiguration(() -> em)
                .registerComponent(TransactionManager.class, c -> transactionManager)
                .configureCommandBus(c -> {
                    AsynchronousCommandBus commandBus = new AsynchronousCommandBus();
                    commandBus.registerHandlerInterceptor(new TransactionManagingInterceptor<>(c.getComponent(TransactionManager.class)));
                    return commandBus;
                })
                .configureAggregate(
                        defaultConfiguration(StubAggregate.class)
                                .configureRepository(c -> new GenericJpaRepository<>(new SimpleEntityManagerProvider(em),
                                                                                     StubAggregate.class, c.eventBus(),
                                                                                     c.parameterResolverFactory())))
                .buildConfiguration();
>>>>>>> 317cd5a9

        config.start();
        FutureCallback<Object, Object> callback = new FutureCallback<>();
        config.commandBus().dispatch(GenericCommandMessage.asCommandMessage("test"), callback);
        assertEquals("test", callback.get());
        assertNotNull(config.repository(StubAggregate.class));
        assertEquals(1, config.getModules().size());
        verify(transactionManager).startTransaction();
    }

    @Test
    public void defaultConfigurationWithMonitors() throws Exception {
        MessageCollectingMonitor defaultMonitor = new MessageCollectingMonitor();
        MessageCollectingMonitor commandBusMonitor = new MessageCollectingMonitor();

        Configuration config = DefaultConfigurer.defaultConfiguration()
                                                .configureEmbeddedEventStore(c -> new InMemoryEventStorageEngine())
                                                .configureAggregate(StubAggregate.class)
                                                .configureMessageMonitor(c -> (t, n) -> defaultMonitor)
                                                .configureMessageMonitor(CommandBus.class, "commandBus", c -> commandBusMonitor)
                                                .buildConfiguration();
        config.start();

        FutureCallback<Object, Object> callback = new FutureCallback<>();
        config.commandBus().dispatch(GenericCommandMessage.asCommandMessage("test"), callback);
        assertEquals("test", callback.get());
        assertEquals(1, defaultMonitor.getMessages().size());
        assertEquals(1, commandBusMonitor.getMessages().size());
    }

    @Test
    public void testRegisterSeveralModules() {
        Configuration config = DefaultConfigurer.defaultConfiguration()
                                                .registerModule(new EventHandlingConfiguration().usingTrackingProcessors())
                                                .registerModule(new EventHandlingConfiguration())
                                                .configureAggregate(StubAggregate.class)
                                                .configureEmbeddedEventStore(c -> new InMemoryEventStorageEngine())
                                                .start();

        assertThat(config.getModules().size(), CoreMatchers.is(3));
    }

    @Entity(name = "StubAggregate")
    private static class StubAggregate {

        @Id
        @AggregateIdentifier
        private String id;

        public StubAggregate() {
        }

        @CommandHandler
        public StubAggregate(String command, CommandBus commandBus) {
            apply(command);
        }

        @CommandHandler(commandName = "update")
        public void update(String command) {
            apply(1L);
        }

        @EventSourcingHandler
        protected void on(String event) {
            this.id = event;
        }
    }

    private static class EntityManagerTransactionManager implements TransactionManager {
        private final EntityManager em;

        public EntityManagerTransactionManager(EntityManager em) {
            this.em = em;
        }

        @Override
        public Transaction startTransaction() {
            EntityTransaction tx = em.getTransaction();
            if (tx.isActive()) {
                return new Transaction() {
                    @Override
                    public void commit() {
                    }

                    @Override
                    public void rollback() {
                    }
                };
            }
            tx.begin();
            return new Transaction() {
                @Override
                public void commit() {
                    tx.commit();
                }

                @Override
                public void rollback() {
                    tx.rollback();
                }
            };
        }
    }
}<|MERGE_RESOLUTION|>--- conflicted
+++ resolved
@@ -156,26 +156,9 @@
     }
 
     @Test
-<<<<<<< HEAD
-    public void defaultConfigurationWithJpaRepository() throws Exception {
-        EntityManager em = createEntityManager();
-        Configuration config = DefaultConfigurer.defaultConfiguration()
-                                                .configureTransactionManager(c -> new EntityManagerTransactionManager(em))
-                                                .configureCommandBus(c -> {
-                                                    AsynchronousCommandBus commandBus = new AsynchronousCommandBus();
-                                                    commandBus.registerHandlerInterceptor(new TransactionManagingInterceptor<>(c.getComponent(TransactionManager.class)));
-                                                    return commandBus;
-                                                })
-                                                .configureAggregate(
-                                                        defaultConfiguration(StubAggregate.class)
-                                                                .configureRepository(c -> new GenericJpaRepository<>(new SimpleEntityManagerProvider(em),
-                                                                                                                     StubAggregate.class, c.eventBus(),
-                                                                                                                     c.parameterResolverFactory())))
-                                                .buildConfiguration();
-=======
     public void testJpaConfigurationWithInitialTransactionManagerJpaRepository() throws Exception {
-        EntityManagerTransactionManager transactionManager = spy(new EntityManagerTransactionManager(em));
-        Configuration config = DefaultConfigurer.jpaConfiguration(() -> em, transactionManager)
+        EntityManagerTransactionManager transactionManager = spy(new EntityManagerTransactionManager( em ));
+        Configuration config = DefaultConfigurer.jpaConfiguration(() ->em, transactionManager)
                 .configureCommandBus(c -> {
                     AsynchronousCommandBus commandBus = new AsynchronousCommandBus();
                     commandBus.registerHandlerInterceptor(new TransactionManagingInterceptor<>(c.getComponent(TransactionManager.class)));
@@ -213,7 +196,6 @@
                                                                                      StubAggregate.class, c.eventBus(),
                                                                                      c.parameterResolverFactory())))
                 .buildConfiguration();
->>>>>>> 317cd5a9
 
         config.start();
         FutureCallback<Object, Object> callback = new FutureCallback<>();
