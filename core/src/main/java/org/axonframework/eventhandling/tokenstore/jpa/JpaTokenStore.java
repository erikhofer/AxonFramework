/*
 * Copyright (c) 2010-2017. Axon Framework
 * Licensed under the Apache License, Version 2.0 (the "License");
 * you may not use this file except in compliance with the License.
 * You may obtain a copy of the License at
 *
 *     http://www.apache.org/licenses/LICENSE-2.0
 *
 * Unless required by applicable law or agreed to in writing, software
 * distributed under the License is distributed on an "AS IS" BASIS,
 * WITHOUT WARRANTIES OR CONDITIONS OF ANY KIND, either express or implied.
 * See the License for the specific language governing permissions and
 * limitations under the License.
 */

package org.axonframework.eventhandling.tokenstore.jpa;

import org.axonframework.common.jpa.EntityManagerProvider;
import org.axonframework.eventhandling.tokenstore.TokenStore;
import org.axonframework.eventhandling.tokenstore.UnableToClaimTokenException;
import org.axonframework.eventsourcing.eventstore.TrackingToken;
import org.axonframework.serialization.Serializer;
import org.slf4j.Logger;
import org.slf4j.LoggerFactory;

import javax.persistence.EntityManager;
import javax.persistence.LockModeType;
import java.lang.management.ManagementFactory;
import java.time.Duration;
import java.time.temporal.TemporalAmount;
<<<<<<< HEAD
import java.util.List;
=======
import java.util.Collections;
>>>>>>> 9c3fb250

import static java.lang.String.format;
import static org.axonframework.common.DateTimeUtils.formatInstant;

/**
 * Implementation of a token store that uses JPA to save and load tokens. This implementation uses {@link TokenEntry}
 * entities.
 *
 * @author Rene de Waele
 */
public class JpaTokenStore implements TokenStore {

    private static final Logger logger = LoggerFactory.getLogger(JpaTokenStore.class);

    private final EntityManagerProvider entityManagerProvider;
    private final Serializer serializer;
    private final TemporalAmount claimTimeout;
    private final String nodeId;

    /**
     * Initializes a token store with given {@code entityManagerProvider} and {@code serializer}.
     *
     * @param entityManagerProvider The provider of the entity manager
     * @param serializer            The serializer used to serialize tokens
     */
    public JpaTokenStore(EntityManagerProvider entityManagerProvider, Serializer serializer) {
        this(entityManagerProvider, serializer, Duration.ofSeconds(10), ManagementFactory.getRuntimeMXBean().getName());
    }

    /**
     * Initialize the JpaTokenStore with given resources. The given {@code claimTimeout} is used to 'steal' any claim
     * that has not been updated since that amount of time.
     *
     * @param entityManagerProvider provides the EntityManager to access the underlying database
     * @param serializer            The serializer to serialize tokens with
     * @param claimTimeout          The timeout after which this process will force a claim
     * @param nodeId                The identifier to identify ownership of the tokens
     */
    public JpaTokenStore(EntityManagerProvider entityManagerProvider, Serializer serializer,
                         TemporalAmount claimTimeout, String nodeId) {
        this.entityManagerProvider = entityManagerProvider;
        this.serializer = serializer;
        this.claimTimeout = claimTimeout;
        this.nodeId = nodeId;
    }

    @Override
    public void storeToken(TrackingToken token, String processorName, int segment) {
        EntityManager entityManager = entityManagerProvider.getEntityManager();
        TokenEntry tokenEntry = loadOrCreateToken(processorName, segment, entityManager);
        tokenEntry.updateToken(token, serializer);
    }

    @Override
    public void releaseClaim(String processorName, int segment) {
        EntityManager entityManager = entityManagerProvider.getEntityManager();
        int updates = entityManager.createQuery("UPDATE TokenEntry te SET te.owner = null " +
                "WHERE te.owner = :owner AND te.processorName = :processorName " +
                "AND te.segment = :segment")
                .setParameter("processorName", processorName)
                .setParameter("segment", segment)
                .setParameter("owner", nodeId)
                .executeUpdate();
        if (updates == 0) {
            logger.warn("Releasing claim of token {}/{} failed. It was not owned by {}", processorName, segment,
                    nodeId);
        }
    }

    @Override
    public TrackingToken fetchToken(String processorName, int segment) {
        EntityManager entityManager = entityManagerProvider.getEntityManager();
        return loadOrCreateToken(processorName, segment, entityManager).getToken(serializer);
    }

    @Override
    public void extendClaim(String processorName, int segment) throws UnableToClaimTokenException {
        EntityManager entityManager = entityManagerProvider.getEntityManager();
        int updates = entityManager.createQuery("UPDATE TokenEntry te SET te.timestamp = :timestamp " +
<<<<<<< HEAD
                "WHERE te.processorName = :processorName AND te.segment = :segment")
=======
                                                        "WHERE te.processorName = :processorName " +
                                                        "AND te.segment = :segment " +
                                                        "AND te.owner = :owner")
>>>>>>> 9c3fb250
                .setParameter("processorName", processorName)
                .setParameter("segment", segment)
                .setParameter("owner", nodeId)
                .setParameter("timestamp", formatInstant(TokenEntry.clock.instant()))
                .executeUpdate();

        if (updates == 0) {
            throw new UnableToClaimTokenException("Unable to extend the claim on token for processor '" +
                    processorName + "[" + segment + "]'. It is either claimed " +
                    "by another process, or there is no such token.");
        }
    }

    @Override
    public int[] fetchSegments(String processorName) {

        EntityManager entityManager = entityManagerProvider.getEntityManager();
        final List<Integer> resultList = entityManager.createQuery("SELECT te.segment FROM TokenEntry te " +
                        "WHERE te.processorName = :processorName ORDER BY te.segment ASC",
                Integer.class)
                .setParameter("processorName", processorName)
                .getResultList();
        return resultList.stream().mapToInt(i -> i).toArray();
    }

    /**
     * Loads an existing {@link TokenEntry} or creates a new one using the given {@code entityManager} for given {@code
     * processorName} and {@code segment}.
     *
     * @param processorName the name of the event processor
     * @param segment       the segment of the event processor
     * @param entityManager the entity manager instance to use for the query
     * @return the token entry for the given processor name and segment
     * @throws UnableToClaimTokenException if there is a token for given {@code processorName} and {@code segment}, but
     *                                     it is claimed by another process.
     */
    protected TokenEntry loadOrCreateToken(String processorName, int segment, EntityManager entityManager) {
        TokenEntry token = entityManager
                .find(TokenEntry.class, new TokenEntry.PK(processorName, segment), LockModeType.PESSIMISTIC_WRITE,
                      Collections.singletonMap("javax.persistence.query.timeout", 1));

        if (token == null) {
            token = new TokenEntry(processorName, segment, null, serializer);
            token.claim(nodeId, claimTimeout);
            entityManager.persist(token);
            // hibernate complains about updates in different transactions if this isn't flushed
            entityManager.flush();
        } else if (!token.claim(nodeId, claimTimeout)) {
            throw new UnableToClaimTokenException(
                    format("Unable to claim token '%s[%s]'. It is owned by '%s'", token.getProcessorName(),
                            token.getSegment(), token.getOwner()));
        }
        return token;
    }

}<|MERGE_RESOLUTION|>--- conflicted
+++ resolved
@@ -28,11 +28,8 @@
 import java.lang.management.ManagementFactory;
 import java.time.Duration;
 import java.time.temporal.TemporalAmount;
-<<<<<<< HEAD
 import java.util.List;
-=======
 import java.util.Collections;
->>>>>>> 9c3fb250
 
 import static java.lang.String.format;
 import static org.axonframework.common.DateTimeUtils.formatInstant;
@@ -112,13 +109,9 @@
     public void extendClaim(String processorName, int segment) throws UnableToClaimTokenException {
         EntityManager entityManager = entityManagerProvider.getEntityManager();
         int updates = entityManager.createQuery("UPDATE TokenEntry te SET te.timestamp = :timestamp " +
-<<<<<<< HEAD
-                "WHERE te.processorName = :processorName AND te.segment = :segment")
-=======
-                                                        "WHERE te.processorName = :processorName " +
+                "WHERE te.processorName = :processorName " +
                                                         "AND te.segment = :segment " +
                                                         "AND te.owner = :owner")
->>>>>>> 9c3fb250
                 .setParameter("processorName", processorName)
                 .setParameter("segment", segment)
                 .setParameter("owner", nodeId)
