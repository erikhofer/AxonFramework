/*
 * Copyright (c) 2010-2016. Axon Framework
 *
 * Licensed under the Apache License, Version 2.0 (the "License");
 * you may not use this file except in compliance with the License.
 * You may obtain a copy of the License at
 *
 *     http://www.apache.org/licenses/LICENSE-2.0
 *
 * Unless required by applicable law or agreed to in writing, software
 * distributed under the License is distributed on an "AS IS" BASIS,
 * WITHOUT WARRANTIES OR CONDITIONS OF ANY KIND, either express or implied.
 * See the License for the specific language governing permissions and
 * limitations under the License.
 */

package org.axonframework.commandhandling.model;

import org.axonframework.common.Assert;
import org.axonframework.common.lock.Lock;
import org.axonframework.common.lock.LockFactory;
import org.axonframework.common.lock.PessimisticLockFactory;
import org.axonframework.messaging.unitofwork.CurrentUnitOfWork;
import org.slf4j.Logger;
import org.slf4j.LoggerFactory;

import java.util.concurrent.Callable;

/**
 * Implementation of the Repository interface that takes provides a locking mechanism to prevent concurrent
 * modifications of persisted aggregates. Unless there is a locking mechanism present in the underlying persistence
 * environment, it is recommended to use a LockingRepository (or one of its subclasses).
 * <p/>
 * The LockingRepository can be initialized with a locking strategy. <em>Pessimistic Locking</em> is the default
 * strategy. Pessimistic Locking requires an exclusive lock to be handed to a thread loading an aggregate before
 * the aggregate is handed over. This means that, once an aggregate is loaded, it has full exclusive access to it,
 * until it saves the aggregate.
 * <p/>
 * Important: If an exception is thrown during the saving process, any locks held are released. The calling thread may
 * reattempt saving the aggregate again. If the lock is available, the thread automatically takes back the lock. If,
 * however, another thread has obtained the lock first, a ConcurrencyException is thrown.
 *
 * @param <T> The type that this aggregate stores
 * @author Allard Buijze
 * @since 0.3
 */
public abstract class LockingRepository<T, A extends Aggregate<T>> extends AbstractRepository<T, LockAwareAggregate<T, A>> {

    private static final Logger logger = LoggerFactory.getLogger(LockingRepository.class);

    private final LockFactory lockFactory;

    /**
     * Initialize a repository with a pessimistic locking strategy.
     *
     * @param aggregateType The type of aggregate stored in this repository
     */
    protected LockingRepository(Class<T> aggregateType) {
        this(aggregateType, new PessimisticLockFactory());
    }

    /**
     * Initialize the repository with the given <code>LockFactory</code>.
     *
     * @param aggregateType The type of aggregate stored in this repository
     * @param lockFactory the lock factory to use
     */
    protected LockingRepository(Class<T> aggregateType, LockFactory lockFactory) {
        super(aggregateType);
        Assert.notNull(lockFactory, "LockFactory may not be null");
        this.lockFactory = lockFactory;
    }

    @Override
    protected LockAwareAggregate<T, A> doCreateNew(Callable<T> factoryMethod) throws Exception {
        A aggregate = doCreateNewForLock(factoryMethod);
        final String aggregateIdentifier = aggregate.identifier();
        Lock lock = lockFactory.obtainLock(aggregateIdentifier);
        try {
            CurrentUnitOfWork.get().onCleanup(u -> lock.release());
<<<<<<< HEAD
        } catch (Throwable ex) {
=======
        } catch (Exception ex) {
>>>>>>> 7caaedf7
            if (lock != null) {
                logger.debug("Exception occurred while trying to add an aggregate. Releasing lock.", ex);
                lock.release();
            }
            throw ex;
        }
        return new LockAwareAggregate<>(aggregate, lock);
    }

    protected abstract A doCreateNewForLock(Callable<T> factoryMethod) throws Exception;

    /**
     * Perform the actual loading of an aggregate. The necessary locks have been obtained.
     *
     * @param aggregateIdentifier the identifier of the aggregate to load
     * @param expectedVersion     The expected version of the aggregate
     * @return the fully initialized aggregate
     * @throws AggregateNotFoundException if aggregate with given id cannot be found
     */
    @Override
    protected LockAwareAggregate<T, A> doLoad(String aggregateIdentifier, Long expectedVersion) {
        Lock lock = lockFactory.obtainLock(aggregateIdentifier);
        try {
            final A aggregate = doLoadWithLock(aggregateIdentifier, expectedVersion);
            CurrentUnitOfWork.get().onCleanup(u -> lock.release());
            return new LockAwareAggregate<>(aggregate, lock);
        } catch (Throwable ex) {
            logger.debug("Exception occurred while trying to load an aggregate. Releasing lock.", ex);
            lock.release();
            throw ex;
        }
    }

    @Override
    protected void prepareForCommit(LockAwareAggregate<T, A> aggregate) {
        Assert.state(aggregate.isLockHeld(), "An aggregate is being used for which a lock is no longer held");
        super.prepareForCommit(aggregate);
    }

    /**
     * Verifies whether all locks are valid and delegates to
     * {@link #doSaveWithLock(Aggregate)} to perform actual storage.
     *
     * @param aggregate the aggregate to store
     */
    @Override
    protected void doSave(LockAwareAggregate<T, A> aggregate) {
        if (aggregate.version() != null && !aggregate.isLockHeld()) {
            throw new ConcurrencyException(String.format(
                    "The aggregate of type [%s] with identifier [%s] could not be "
                            + "saved, as a valid lock is not held. Either another thread has saved an aggregate, or "
                            + "the current thread had released its lock earlier on.",
                    aggregate.getClass().getSimpleName(),
                    aggregate.identifier()));
        }
        doSaveWithLock(aggregate.getWrappedAggregate());
    }

    /**
     * Verifies whether all locks are valid and delegates to
     * {@link #doDeleteWithLock(Aggregate)} to perform actual deleting.
     *
     * @param aggregate the aggregate to delete
     */
    @Override
    protected final void doDelete(LockAwareAggregate<T, A> aggregate) {
        if (aggregate.version() != null && !aggregate.isLockHeld()) {
            throw new ConcurrencyException(String.format(
                    "The aggregate of type [%s] with identifier [%s] could not be "
                            + "saved, as a valid lock is not held. Either another thread has saved an aggregate, or "
                            + "the current thread had released its lock earlier on.",
                    aggregate.getClass().getSimpleName(),
                    aggregate.identifier()));
        }
        doDeleteWithLock(aggregate.getWrappedAggregate());
    }

    /**
     * Perform the actual saving of the aggregate. All necessary locks have been verified.
     *
     * @param aggregate the aggregate to store
     */
    protected abstract void doSaveWithLock(A aggregate);

    /**
     * Perform the actual deleting of the aggregate. All necessary locks have been verified.
     *
     * @param aggregate the aggregate to delete
     */
    protected abstract void doDeleteWithLock(A aggregate);

    protected abstract A doLoadWithLock(String aggregateIdentifier, Long expectedVersion);
}<|MERGE_RESOLUTION|>--- conflicted
+++ resolved
@@ -78,11 +78,7 @@
         Lock lock = lockFactory.obtainLock(aggregateIdentifier);
         try {
             CurrentUnitOfWork.get().onCleanup(u -> lock.release());
-<<<<<<< HEAD
         } catch (Throwable ex) {
-=======
-        } catch (Exception ex) {
->>>>>>> 7caaedf7
             if (lock != null) {
                 logger.debug("Exception occurred while trying to add an aggregate. Releasing lock.", ex);
                 lock.release();
