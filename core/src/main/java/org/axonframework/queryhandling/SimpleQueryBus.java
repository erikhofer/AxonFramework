/*
 * Copyright (c) 2010-2017. Axon Framework
 *
 * Licensed under the Apache License, Version 2.0 (the "License");
 * you may not use this file except in compliance with the License.
 * You may obtain a copy of the License at
 *
 *     http://www.apache.org/licenses/LICENSE-2.0
 *
 * Unless required by applicable law or agreed to in writing, software
 * distributed under the License is distributed on an "AS IS" BASIS,
 * WITHOUT WARRANTIES OR CONDITIONS OF ANY KIND, either express or implied.
 * See the License for the specific language governing permissions and
 * limitations under the License.
 */
package org.axonframework.queryhandling;

import org.axonframework.common.Registration;
import org.axonframework.common.transaction.NoTransactionManager;
import org.axonframework.common.transaction.TransactionManager;
import org.axonframework.messaging.DefaultInterceptorChain;
import org.axonframework.messaging.MessageDispatchInterceptor;
import org.axonframework.messaging.MessageHandler;
import org.axonframework.messaging.MessageHandlerInterceptor;
import org.axonframework.messaging.interceptors.TransactionManagingInterceptor;
import org.axonframework.messaging.unitofwork.DefaultUnitOfWork;
import org.axonframework.messaging.unitofwork.UnitOfWork;
import org.axonframework.monitoring.MessageMonitor;
import org.axonframework.monitoring.NoOpMessageMonitor;
import org.axonframework.queryhandling.responsetypes.ResponseType;
import org.slf4j.Logger;
import org.slf4j.LoggerFactory;

import java.lang.reflect.Type;
import java.util.Collection;
import java.util.Collections;
import java.util.Iterator;
import java.util.List;
import java.util.Map;
import java.util.Objects;
import java.util.concurrent.CompletableFuture;
import java.util.concurrent.ConcurrentHashMap;
import java.util.concurrent.ConcurrentMap;
import java.util.concurrent.CopyOnWriteArrayList;
import java.util.concurrent.ExecutionException;
import java.util.concurrent.Future;
import java.util.concurrent.TimeUnit;
import java.util.concurrent.locks.ReentrantReadWriteLock;
import java.util.function.Function;
import java.util.function.Predicate;
import java.util.stream.Collectors;
import java.util.stream.Stream;

import static java.lang.String.format;
import static org.axonframework.common.ObjectUtils.getOrDefault;

/**
 * Implementation of the QueryBus that dispatches queries to the handlers within the JVM. Any timeouts are ignored by
 * this implementation, as handlers are considered to answer immediately.
 * <p>
 * In case multiple handlers are registered for the same query and response type, the {@link #query(QueryMessage)}
 * method will invoke one of these handlers. Which one is unspecified.
 *
 * @author Marc Gathier
 * @author Allard Buijze
 * @author Steven van Beelen
 * @author Milan Savic
 * @since 3.1
 */
public class SimpleQueryBus implements QueryBus, QueryUpdateEmitter {

    private static final Logger logger = LoggerFactory.getLogger(SimpleQueryBus.class);

    private final ConcurrentMap<String, CopyOnWriteArrayList<QuerySubscription>> subscriptions = new ConcurrentHashMap<>();
    private final ConcurrentMap<SubscriptionQueryMessage<?, ?, ?>, ReentrantReadWriteLock> registeringSubscriptionQueryLocks = new ConcurrentHashMap<>();
    private final ConcurrentMap<SubscriptionQueryMessage<?, ?, ?>, UpdateHandler<?, ?>> updateHandlers = new ConcurrentHashMap<>();
    private final MessageMonitor<? super QueryMessage<?, ?>> messageMonitor;
    private final MessageMonitor<? super SubscriptionQueryUpdateMessage<?>> updateMessageMonitor;
    private final QueryInvocationErrorHandler errorHandler;
    private final List<MessageHandlerInterceptor<? super QueryMessage<?, ?>>> handlerInterceptors = new CopyOnWriteArrayList<>();
    private final List<MessageDispatchInterceptor<? super QueryMessage<?, ?>>> dispatchInterceptors = new CopyOnWriteArrayList<>();

    /**
     * Initialize the query bus without monitoring on messages and a {@link LoggingQueryInvocationErrorHandler}.
     */
    public SimpleQueryBus() {
        this(NoOpMessageMonitor.INSTANCE, NoTransactionManager.instance(),
             new LoggingQueryInvocationErrorHandler(logger));
    }

    /**
     * Initialize the query bus using given {@code transactionManager} to manage transactions around query execution
     * with. No monitoring is applied to messages and a {@link LoggingQueryInvocationErrorHandler} is used
     * to log errors on handlers during a scatter-gather query.
     *
     * @param transactionManager The transaction manager to manage transactions around query execution with
     */
    public SimpleQueryBus(TransactionManager transactionManager) {
        this(NoOpMessageMonitor.INSTANCE, transactionManager, new LoggingQueryInvocationErrorHandler(logger));
    }

    /**
     * Initialize the query bus with the given {@code messageMonitor} and given {@code errorHandler}.
     *
     * @param messageMonitor     The message monitor notified for incoming messages and their result
     * @param transactionManager The transaction manager to manage transactions around query execution with
     * @param errorHandler       The error handler to invoke when query handler report an error
     */
    public SimpleQueryBus(MessageMonitor<? super QueryMessage<?, ?>> messageMonitor,
                          TransactionManager transactionManager,
                          QueryInvocationErrorHandler errorHandler) {
        this(messageMonitor, NoOpMessageMonitor.INSTANCE, transactionManager, errorHandler);
    }

    /**
     * Initialize the query bus with the given {@code messageMonitor} and given {@code errorHandler}.
     *
     * @param messageMonitor       The message monitor notified for incoming messages and their result
     * @param updateMessageMonitor The message monitor notified for incoming update message in regard to subscription
     *                             queries
     * @param transactionManager   The transaction manager to manage transactions around query execution with
     * @param errorHandler         The error handler to invoke when query handler report an error
     */
    public SimpleQueryBus(MessageMonitor<? super QueryMessage<?, ?>> messageMonitor,
                          MessageMonitor<? super SubscriptionQueryUpdateMessage<?>> updateMessageMonitor,
                          TransactionManager transactionManager,
                          QueryInvocationErrorHandler errorHandler) {
        this.messageMonitor = messageMonitor != null ? messageMonitor : NoOpMessageMonitor.instance();
        this.updateMessageMonitor = updateMessageMonitor != null ? updateMessageMonitor : NoOpMessageMonitor.instance();
        this.errorHandler = getOrDefault(errorHandler, () -> new LoggingQueryInvocationErrorHandler(logger));
        if (transactionManager != null) {
            registerHandlerInterceptor(new TransactionManagingInterceptor<>(transactionManager));
        }
    }

    @Override
    public <R> Registration subscribe(String queryName,
                                      Type responseType,
                                      MessageHandler<? super QueryMessage<?, R>> handler) {
        CopyOnWriteArrayList<QuerySubscription> handlers =
                subscriptions.computeIfAbsent(queryName, k -> new CopyOnWriteArrayList<>());
        QuerySubscription<R> querySubscription = new QuerySubscription<>(responseType, handler);
        handlers.addIfAbsent(querySubscription);

        return () -> unsubscribe(queryName, querySubscription);
    }

    private boolean unsubscribe(String queryName,
                                QuerySubscription querySubscription) {
        subscriptions.computeIfPresent(queryName, (key, handlers) -> {
            handlers.remove(querySubscription);
            if (handlers.isEmpty()) {
                return null;
            }
            return handlers;
        });
        return true;
    }

    @Override
    public <Q, R> CompletableFuture<QueryResponseMessage<R>> query(QueryMessage<Q, R> query) {
        MessageMonitor.MonitorCallback monitorCallback = messageMonitor.onMessageIngested(query);
        QueryMessage<Q, R> interceptedQuery = intercept(query);
        List<MessageHandler<? super QueryMessage<?, ?>>> handlers = getHandlersForMessage(interceptedQuery);
        CompletableFuture<QueryResponseMessage<R>> result = new CompletableFuture<>();
        try {
            if (handlers.isEmpty()) {
                throw new NoHandlerForQueryException(format("No handler found for %s with response type %s",
                                                            interceptedQuery.getQueryName(),
                                                            interceptedQuery.getResponseType()));
            }
            Iterator<MessageHandler<? super QueryMessage<?, ?>>> handlerIterator = handlers.iterator();
            boolean invocationSuccess = false;
            while (!invocationSuccess && handlerIterator.hasNext()) {
                try {
                    DefaultUnitOfWork<QueryMessage<Q, R>> uow = DefaultUnitOfWork.startAndGet(interceptedQuery);
                    result = interceptAndInvoke(uow, handlerIterator.next());
                    invocationSuccess = true;
                } catch (NoHandlerForQueryException e) {
                    // Ignore this Query Handler, as we may have another one which is suitable
                }
            }
            if (!invocationSuccess) {
                throw new NoHandlerForQueryException(format("No suitable handler was found for %s with response type %s",
                                                            interceptedQuery.getQueryName(),
                                                            interceptedQuery.getResponseType()));
            }
            monitorCallback.reportSuccess();
        } catch (Exception e) {
            result.completeExceptionally(e);
            monitorCallback.reportFailure(e);
        }
        return result;
    }

    @Override
    public <Q, R> Stream<QueryResponseMessage<R>> scatterGather(QueryMessage<Q, R> query, long timeout, TimeUnit unit) {
        MessageMonitor.MonitorCallback monitorCallback = messageMonitor.onMessageIngested(query);
        QueryMessage<Q, R> interceptedQuery = intercept(query);
        List<MessageHandler<? super QueryMessage<?, ?>>> handlers = getHandlersForMessage(interceptedQuery);
        if (handlers.isEmpty()) {
            monitorCallback.reportIgnored();
            return Stream.empty();
        }

        long deadline = System.currentTimeMillis() + unit.toMillis(timeout);
        return handlers.stream()
                       .map(handler -> {
                           try {
                               long leftTimeout = deadline - System.currentTimeMillis();
                               leftTimeout = leftTimeout < 0 ? 0 : leftTimeout;
                               QueryResponseMessage<R> response =
                                       interceptAndInvoke(DefaultUnitOfWork.startAndGet(interceptedQuery), handler)
                                               .get(leftTimeout, TimeUnit.MILLISECONDS);
                               monitorCallback.reportSuccess();
                               return response;
                           } catch (Exception e) {
                               monitorCallback.reportFailure(e);
                               errorHandler.onError(e, interceptedQuery, handler);
                               return null;
                           }
                       }).filter(Objects::nonNull);
    }

    @SuppressWarnings("unchecked")
    @Override
    public <Q, I, U> Registration subscriptionQuery(SubscriptionQueryMessage<Q, I, U> query,
                                                    UpdateHandler<I, U> updateHandler) {
        MessageMonitor.MonitorCallback monitorCallback = messageMonitor.onMessageIngested(query);
        SubscriptionQueryMessage<Q, I, U> interceptedQuery = intercept(query);
        ReentrantReadWriteLock rwLock = new ReentrantReadWriteLock(true);
        registeringSubscriptionQueryLocks.put(interceptedQuery, rwLock);
        List<MessageHandler<? super QueryMessage<?, ?>>> handlers = getHandlersForMessage(interceptedQuery);
        rwLock.writeLock().lock();
        try {
            if (handlers.isEmpty()) {
                throw new NoHandlerForQueryException(
                        format("No handler found for %s with response type %s and update type %s",
                               interceptedQuery.getQueryName(),
                               interceptedQuery.getResponseType(),
                               interceptedQuery.getUpdateResponseType()));
            }
            Iterator<MessageHandler<? super QueryMessage<?, ?>>> handlerIterator = handlers.iterator();
            boolean invocationSuccess = false;
            while (!invocationSuccess && handlerIterator.hasNext()) {
                try {
                    DefaultUnitOfWork<QueryMessage<Q, I>> uow = DefaultUnitOfWork.startAndGet(interceptedQuery);
<<<<<<< HEAD
                    interceptAndInvoke(uow, handlerIterator.next())
                            .thenAccept(responseMessage -> {
                                try {
                                    I initialResponse = responseMessage.getPayload();
                                    updateHandler.onInitialResult(initialResponse);
                                    updateHandlers.put(query, updateHandler);
                                    registeringSubscriptionQueryLocks.remove(interceptedQuery);
                                    monitorCallback.reportSuccess();
                                } catch (Exception e) {
                                    monitorCallback.reportFailure(e);
                                    updateHandler.onCompletedExceptionally(e);
                                }
                            });
=======
                    I initialResponse = interceptAndInvoke(uow, handlerIterator.next()).getPayload();

                    updateHandler.onInitialResult(initialResponse);

                    updateHandlers.put(query, updateHandler);
>>>>>>> f47e18f5

                    invocationSuccess = true;
                } catch (NoHandlerForQueryException e) {
                    // Ignore this Query Handler, as we may have another one which is suitable
                }
            }
            if (!invocationSuccess) {
                throw new NoHandlerForQueryException(
                        format("No suitable handler was found for %s with response type %s and update type %s",
                               interceptedQuery.getQueryName(),
                               interceptedQuery.getResponseType(),
                               interceptedQuery.getUpdateResponseType()));
            }
        } catch (Exception e) {
            monitorCallback.reportFailure(e);
            updateHandler.onCompletedExceptionally(e);
        } finally {
            rwLock.writeLock().unlock();
        }

<<<<<<< HEAD
=======
        registeringSubscriptionQueryLocks.remove(interceptedQuery);

>>>>>>> f47e18f5
        return () -> {
            updateHandlers.remove(query);
            return true;
        };
    }

    @SuppressWarnings("unchecked")
    @Override
    public <U> void emit(Predicate<SubscriptionQueryMessage<?, ?, U>> filter,
<<<<<<< HEAD
                         Function<SubscriptionQueryMessage<?, ?, U>, U> update) {
        registeringSubscriptionQueryReadSafe(filter, () ->
                updateHandlers.keySet()
                              .stream()
                              .filter(sqm -> filter.test((SubscriptionQueryMessage<?, ?, U>) sqm))
                              .map(m -> (SubscriptionQueryMessage<?, ?, U>) m)
                              .forEach(query -> {
                                  UpdateHandler<?, U> updateHandler = (UpdateHandler<?, U>) updateHandlers.get(query);
                                  try {
                                      U calculatedUpdate = update.apply(query);
                                      updateHandler.onUpdate(calculatedUpdate);
                                  } catch (Exception e) {
                                      logger.error(format("An error happened while trying to emit an update to a query: %s.", query), e);
                                      updateHandlers.remove(query);
                                      updateHandler.onCompletedExceptionally(e);
                                  }
                              }));
=======
                         SubscriptionQueryUpdateMessage<U> update) {
        registeringSubscriptionQueryReadSafe(filter, () -> {
            MessageMonitor.MonitorCallback monitorCallback = updateMessageMonitor.onMessageIngested(update);
            List<? extends SubscriptionQueryMessage<?, ?, U>> queries =
                    updateHandlers.keySet()
                                  .stream()
                                  .filter(sqm -> filter.test((SubscriptionQueryMessage<?, ?, U>) sqm))
                                  .map(m -> (SubscriptionQueryMessage<?, ?, U>) m)
                                  .collect(Collectors.toList());
            if (queries.isEmpty()) {
                monitorCallback.reportIgnored();
            } else {
                queries.forEach(query -> {
                    UpdateHandler<?, U> updateHandler = (UpdateHandler<?, U>) updateHandlers.get(query);
                    try {
                        updateHandler.onUpdate(update.getPayload());
                        monitorCallback.reportSuccess();
                    } catch (Exception e) {
                        logger.error(format(
                                "An error happened while trying to emit an update to a query: %s.",
                                query), e);
                        monitorCallback.reportFailure(e);
                        updateHandlers.remove(query);
                        updateHandler.onCompletedExceptionally(e);
                    }
                });
            }
        });
>>>>>>> f47e18f5
    }

    @Override
    public void complete(Predicate<SubscriptionQueryMessage<?, ?, ?>> filter) {
        registeringSubscriptionQueryReadSafe(filter, () ->
                updateHandlers.keySet()
                              .stream()
                              .filter(filter)
                              .forEach(query -> updateHandlers.remove(query).onCompleted()));
    }

    @Override
    public void completeExceptionally(Predicate<SubscriptionQueryMessage<?, ?, ?>> filter, Throwable cause) {
        registeringSubscriptionQueryReadSafe(filter, () ->
                updateHandlers.keySet()
                              .stream()
                              .filter(filter)
                              .forEach(query -> updateHandlers.remove(query).onCompletedExceptionally(cause)));
    }

    /**
     * Makes sure that {@code subscriptionQueryUpdate} is executed with the read lock on all subscription queries which
     * are currently in registration process.
     *
     * @param subscriptionQueryFilter used to filter out subscription queries which are currently in registration
     *                                process
     * @param subscriptionQueryUpdate operation to be executed in lock safe guard
     */
    @SuppressWarnings("unchecked")
    private void registeringSubscriptionQueryReadSafe(Predicate<?> subscriptionQueryFilter,
                                                      Runnable subscriptionQueryUpdate) {
        List<ReentrantReadWriteLock> locks = registeringSubscriptionQueryLocks.keySet()
                                                                              .stream()
                                                                              .filter((Predicate<? super SubscriptionQueryMessage<?, ?, ?>>) subscriptionQueryFilter)
                                                                              .map(registeringSubscriptionQueryLocks::get)
                                                                              .collect(Collectors.toList());

        locks.forEach(lock -> lock.readLock().lock());
        try {
            subscriptionQueryUpdate.run();
        } finally {
            locks.forEach(lock -> lock.readLock().unlock());
        }
    }

    @SuppressWarnings("unchecked")
    private <Q, R> CompletableFuture<QueryResponseMessage<R>> interceptAndInvoke(UnitOfWork<QueryMessage<Q, R>> uow,
                                                                                 MessageHandler<? super QueryMessage<?, R>> handler)
            throws Exception {
        return uow.executeWithResult(() -> {
            ResponseType<R> responseType = uow.getMessage().getResponseType();
            Object queryResponse = new DefaultInterceptorChain<>(uow, handlerInterceptors, handler).proceed();
            if (queryResponse instanceof CompletableFuture) {
                return ((CompletableFuture) queryResponse).thenCompose(
                        result -> buildCompletableFuture(responseType, result));
            } else if (queryResponse instanceof Future) {
                return CompletableFuture.supplyAsync(() -> {
                    try {
                        return ((Future) queryResponse).get();
                    } catch (InterruptedException | ExecutionException e) {
                        throw new QueryExecutionException("Error happened while trying to execute query handler", e);
                    }
                });
            }
            return buildCompletableFuture(responseType, queryResponse);
        });
    }

    private <R> CompletableFuture<QueryResponseMessage<R>> buildCompletableFuture(ResponseType<R> responseType,
                                                                                  Object queryResponse) {
        return CompletableFuture.completedFuture(GenericQueryResponseMessage.asNullableResponseMessage(
                responseType.responseMessagePayloadType(),
                responseType.convert(queryResponse)));
    }

    @SuppressWarnings("unchecked")
    private <Q, R, T extends QueryMessage<Q, R>> T intercept(T query) {
        T intercepted = query;
        for (MessageDispatchInterceptor<? super QueryMessage<?, ?>> interceptor : dispatchInterceptors) {
            intercepted = (T) interceptor.handle(intercepted);
        }
        return intercepted;
    }

    /**
     * Returns the subscriptions for this query bus. While the returned map is unmodifiable, it may or may not reflect
     * changes made to the subscriptions after the call was made.
     *
     * @return the subscriptions for this query bus
     */
    protected Map<String, Collection<QuerySubscription>> getSubscriptions() {
        return Collections.unmodifiableMap(subscriptions);
    }

    /**
     * Registers an interceptor that is used to intercept Queries before they are passed to their
     * respective handlers. The interceptor is invoked separately for each handler instance (in a separate unit of work).
     *
     * @param interceptor the interceptor to invoke before passing a Query to the handler
     * @return handle to unregister the interceptor
     */
    public Registration registerHandlerInterceptor(MessageHandlerInterceptor<? super QueryMessage<?, ?>> interceptor) {
        handlerInterceptors.add(interceptor);
        return () -> handlerInterceptors.remove(interceptor);
    }

    /**
     * Registers an interceptor that intercepts Queries as they are sent. Each interceptor is called
     * once, regardless of the type of query (point-to-point or scatter-gather) executed.
     *
     * @param interceptor the interceptor to invoke when sending a Query
     * @return handle to unregister the interceptor
     */
    public Registration registerDispatchInterceptor(MessageDispatchInterceptor<? super QueryMessage<?, ?>> interceptor) {
        dispatchInterceptors.add(interceptor);
        return () -> dispatchInterceptors.remove(interceptor);
    }

    @SuppressWarnings("unchecked") // Suppresses 'queryHandler' cast to `MessageHandler<? super QueryMessage<?, ?>>`
    private <Q, R> List<MessageHandler<? super QueryMessage<?, ?>>> getHandlersForMessage(
            QueryMessage<Q, R> queryMessage) {
        ResponseType<R> responseType = queryMessage.getResponseType();
        return subscriptions.computeIfAbsent(queryMessage.getQueryName(), k -> new CopyOnWriteArrayList<>())
                            .stream()
                            .filter(querySubscription -> responseType.matches(querySubscription.getResponseType()))
                            .map((Function<QuerySubscription, MessageHandler>) QuerySubscription::getQueryHandler)
                            .map(queryHandler -> (MessageHandler<? super QueryMessage<?, ?>>) queryHandler)
                            .collect(Collectors.toList());
    }
}<|MERGE_RESOLUTION|>--- conflicted
+++ resolved
@@ -245,7 +245,6 @@
             while (!invocationSuccess && handlerIterator.hasNext()) {
                 try {
                     DefaultUnitOfWork<QueryMessage<Q, I>> uow = DefaultUnitOfWork.startAndGet(interceptedQuery);
-<<<<<<< HEAD
                     interceptAndInvoke(uow, handlerIterator.next())
                             .thenAccept(responseMessage -> {
                                 try {
@@ -259,13 +258,6 @@
                                     updateHandler.onCompletedExceptionally(e);
                                 }
                             });
-=======
-                    I initialResponse = interceptAndInvoke(uow, handlerIterator.next()).getPayload();
-
-                    updateHandler.onInitialResult(initialResponse);
-
-                    updateHandlers.put(query, updateHandler);
->>>>>>> f47e18f5
 
                     invocationSuccess = true;
                 } catch (NoHandlerForQueryException e) {
@@ -286,11 +278,6 @@
             rwLock.writeLock().unlock();
         }
 
-<<<<<<< HEAD
-=======
-        registeringSubscriptionQueryLocks.remove(interceptedQuery);
-
->>>>>>> f47e18f5
         return () -> {
             updateHandlers.remove(query);
             return true;
@@ -300,25 +287,6 @@
     @SuppressWarnings("unchecked")
     @Override
     public <U> void emit(Predicate<SubscriptionQueryMessage<?, ?, U>> filter,
-<<<<<<< HEAD
-                         Function<SubscriptionQueryMessage<?, ?, U>, U> update) {
-        registeringSubscriptionQueryReadSafe(filter, () ->
-                updateHandlers.keySet()
-                              .stream()
-                              .filter(sqm -> filter.test((SubscriptionQueryMessage<?, ?, U>) sqm))
-                              .map(m -> (SubscriptionQueryMessage<?, ?, U>) m)
-                              .forEach(query -> {
-                                  UpdateHandler<?, U> updateHandler = (UpdateHandler<?, U>) updateHandlers.get(query);
-                                  try {
-                                      U calculatedUpdate = update.apply(query);
-                                      updateHandler.onUpdate(calculatedUpdate);
-                                  } catch (Exception e) {
-                                      logger.error(format("An error happened while trying to emit an update to a query: %s.", query), e);
-                                      updateHandlers.remove(query);
-                                      updateHandler.onCompletedExceptionally(e);
-                                  }
-                              }));
-=======
                          SubscriptionQueryUpdateMessage<U> update) {
         registeringSubscriptionQueryReadSafe(filter, () -> {
             MessageMonitor.MonitorCallback monitorCallback = updateMessageMonitor.onMessageIngested(update);
@@ -347,7 +315,6 @@
                 });
             }
         });
->>>>>>> f47e18f5
     }
 
     @Override
