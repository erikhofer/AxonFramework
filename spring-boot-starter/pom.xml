<?xml version="1.0" encoding="UTF-8"?>
<!--
  ~ Copyright (c) 2010-2018. Axon Framework
  ~
  ~ Licensed under the Apache License, Version 2.0 (the "License");
  ~ you may not use this file except in compliance with the License.
  ~ You may obtain a copy of the License at
  ~
  ~     http://www.apache.org/licenses/LICENSE-2.0
  ~
  ~ Unless required by applicable law or agreed to in writing, software
  ~ distributed under the License is distributed on an "AS IS" BASIS,
  ~ WITHOUT WARRANTIES OR CONDITIONS OF ANY KIND, either express or implied.
  ~ See the License for the specific language governing permissions and
  ~ limitations under the License.
  -->

<project xmlns="http://maven.apache.org/POM/4.0.0" xmlns:xsi="http://www.w3.org/2001/XMLSchema-instance" xsi:schemaLocation="http://maven.apache.org/POM/4.0.0 http://maven.apache.org/xsd/maven-4.0.0.xsd">
    <modelVersion>4.0.0</modelVersion>
    <parent>
        <groupId>org.springframework.boot</groupId>
        <artifactId>spring-boot-starters</artifactId>
        <version>2.0.5.RELEASE</version>
        <relativePath />
    </parent>

    <groupId>org.axonframework</groupId>
    <artifactId>axon-spring-boot-starter</artifactId>
<<<<<<< HEAD
    <version>4.1-SNAPSHOT</version>
=======
    <version>4.0.4-SNAPSHOT</version>
>>>>>>> 27aafc32

    <name>Spring Boot Starter module for Axon Framework</name>

    <organization>
        <name>AxonIQ B.V.</name>
        <url>https://axoniq.io</url>
    </organization>

    <licenses>
        <license>
            <name>Apache 2.0</name>
            <url>http://www.apache.org/licenses/LICENSE-2.0</url>
        </license>
    </licenses>
    <issueManagement>
        <system>GitHub</system>
        <url>http://issues.axonframework.org</url>
    </issueManagement>

    <dependencies>
        <dependency>
            <groupId>org.axonframework</groupId>
            <artifactId>axon-spring-boot-autoconfigure</artifactId>
            <version>${project.version}</version>
        </dependency>

        <!-- explicitly define transitive dependencies to increase version priority -->
        <!-- see https://maven.apache.org/guides/introduction/introduction-to-dependency-mechanism.html#Transitive_Dependencies -->
        <dependency>
            <groupId>org.axonframework</groupId>
            <artifactId>axon-spring</artifactId>
            <version>${project.version}</version>
        </dependency>
        <dependency>
            <groupId>org.axonframework</groupId>
            <artifactId>axon-configuration</artifactId>
            <version>${project.version}</version>
        </dependency>
        <dependency>
            <groupId>org.axonframework</groupId>
            <artifactId>axon-eventsourcing</artifactId>
            <version>${project.version}</version>
        </dependency>
        <dependency>
            <groupId>org.axonframework</groupId>
            <artifactId>axon-modelling</artifactId>
            <version>${project.version}</version>
        </dependency>
        <dependency>
            <groupId>org.axonframework</groupId>
            <artifactId>axon-messaging</artifactId>
            <version>${project.version}</version>
        </dependency>
    </dependencies>

    <profiles>
        <profile>
            <id>release-sign-artifacts</id>
            <activation>
                <property>
                    <name>performRelease</name>
                    <value>true</value>
                </property>
            </activation>
            <build>
                <plugins>
                    <plugin>
                        <groupId>org.apache.maven.plugins</groupId>
                        <artifactId>maven-gpg-plugin</artifactId>
                        <version>1.6</version>
                        <executions>
                            <execution>
                                <id>sign-artifacts</id>
                                <phase>verify</phase>
                                <goals>
                                    <!--suppress MavenModelInspection -->
                                    <goal>sign</goal>
                                </goals>
                            </execution>
                        </executions>
                    </plugin>
                </plugins>
            </build>
        </profile>
    </profiles>

    <build>
        <pluginManagement>
            <plugins>
                <plugin>
                    <artifactId>maven-clean-plugin</artifactId>
                    <version>3.0.0</version>
                </plugin>
                <plugin>
                    <artifactId>maven-install-plugin</artifactId>
                    <version>2.5.2</version>
                </plugin>
            </plugins>
        </pluginManagement>
        <plugins>
            <plugin>
                <artifactId>maven-resources-plugin</artifactId>
                <version>3.0.1</version>
                <configuration>
                    <encoding>UTF-8</encoding>
                </configuration>
            </plugin>
            <plugin>
                <artifactId>maven-deploy-plugin</artifactId>
                <version>2.8.2</version>
            </plugin>
            <plugin>
                <artifactId>maven-compiler-plugin</artifactId>
                <version>3.5.1</version>
                <configuration>
                    <source>1.8</source>
                    <target>1.8</target>
                    <encoding>UTF-8</encoding>
                </configuration>
            </plugin>
            <plugin>
                <artifactId>maven-javadoc-plugin</artifactId>
                <version>2.10.4</version>
                <executions>
                    <execution>
                        <id>attach-javadoc</id>
                        <phase>deploy</phase>
                        <goals>
                            <goal>jar</goal>
                        </goals>
                    </execution>
                </executions>
                <configuration>
                    <additionalparam>-Xdoclint:none</additionalparam>
                </configuration>
            </plugin>
        </plugins>
    </build>

    <distributionManagement>
        <snapshotRepository>
            <id>sonatype</id>
            <url>https://oss.sonatype.org/content/repositories/snapshots</url>
            <uniqueVersion>true</uniqueVersion>
        </snapshotRepository>
        <repository>
            <id>sonatype</id>
            <url>https://oss.sonatype.org/service/local/staging/deploy/maven2</url>
            <uniqueVersion>false</uniqueVersion>
        </repository>
    </distributionManagement>
    <scm>
        <connection>scm:git:git://github.com/AxonFramework/AxonFramework.git</connection>
        <developerConnection>scm:git:git@github.com:AxonFramework/AxonFramework.git</developerConnection>
        <url>https://github.com/AxonFramework/AxonFramework</url>
        <tag>HEAD</tag>
    </scm>

</project><|MERGE_RESOLUTION|>--- conflicted
+++ resolved
@@ -26,11 +26,7 @@
 
     <groupId>org.axonframework</groupId>
     <artifactId>axon-spring-boot-starter</artifactId>
-<<<<<<< HEAD
     <version>4.1-SNAPSHOT</version>
-=======
-    <version>4.0.4-SNAPSHOT</version>
->>>>>>> 27aafc32
 
     <name>Spring Boot Starter module for Axon Framework</name>
 
