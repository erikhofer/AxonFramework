--- conflicted
+++ resolved
@@ -185,11 +185,6 @@
         snapshotFilter = new Component<>(() -> parent, name("snapshotFilter"), c -> {
             Optional<String> revisionValue =
                     AnnotationUtils.findAnnotationAttribute(aggregate, Revision.class, "revision");
-<<<<<<< HEAD
-            return revisionValue.isPresent()
-                    ? new RevisionSnapshotFilter(revisionValue.get())
-                    : SnapshotFilter.allowAll();
-=======
             if (revisionValue.isPresent()) {
                 String declaredAggregateType =
                         metaModel.get()
@@ -204,7 +199,6 @@
             } else {
                 return SnapshotFilter.allowAll();
             }
->>>>>>> ee0b6582
         });
         aggregateFactory = new Component<>(() -> parent, name("aggregateFactory"),
                                            c -> new GenericAggregateFactory<>(metaModel.get()));
