/*
 * Copyright (c) 2010-2016. Axon Framework
 *
 * Licensed under the Apache License, Version 2.0 (the "License");
 * you may not use this file except in compliance with the License.
 * You may obtain a copy of the License at
 *
 *     http://www.apache.org/licenses/LICENSE-2.0
 *
 * Unless required by applicable law or agreed to in writing, software
 * distributed under the License is distributed on an "AS IS" BASIS,
 * WITHOUT WARRANTIES OR CONDITIONS OF ANY KIND, either express or implied.
 * See the License for the specific language governing permissions and
 * limitations under the License.
 */

package org.axonframework.test.aggregate;

import org.axonframework.deadline.DeadlineMessage;
import org.axonframework.eventhandling.EventMessage;
import org.hamcrest.Matcher;

import java.time.Duration;
import java.time.Instant;
import java.util.List;
import java.util.function.Consumer;

/**
 * Interface describing the operations available on the "validate result" (a.k.a. "then") stage of the test execution.
 * The underlying fixture expects a test to have been executed succesfully using a {@link
 * TestExecutor}.
 * <p>
 * There are several things to validate:<ul><li>the published events,<li>the stored events, and<li>the command
 * handler's
 * execution result, which is one of <ul><li>a regular return value,<li>a {@code void} return value, or<li>an
 * exception.</ul></ul>
 *
 * @param <T> The type of Aggregate under test
 * @author Allard Buijze
 * @since 0.6
 */
public interface ResultValidator<T> {

    /**
     * Expect the given set of events to have been published.
     * <p>
     * All events are compared for equality using a shallow equals comparison on all the fields of the events. This
     * means that all assigned values on the events' fields should have a proper equals implementation.
     * <p>
     * Note that the event identifier is ignored in the comparison.
     *
     * @param expectedEvents The expected events, in the exact order they are expected to be dispatched and stored.
     * @return the current ResultValidator, for fluent interfacing
     */
    ResultValidator<T> expectEvents(Object... expectedEvents);

    /**
     * Expect the given set of events to have been published.
     * <p>
     * All events are compared for equality using a shallow equals comparison on all the fields of the events. This
     * means that all assigned values on the events' fields should have a proper equals implementation.<br/>
     * Additionally the metadata will be compared too.
     * <p>
     * Note that the event identifier is ignored in the comparison.
     *
     * @param expectedEvents The expected events, in the exact order they are expected to be dispatched and stored.
     * @return the current ResultValidator, for fluent interfacing
     */
    ResultValidator<T> expectEvents(EventMessage... expectedEvents);

    /**
     * Expect no events to have been published from the command.
     *
     * @return the current ResultValidator, for fluent interfacing
     */
    default ResultValidator<T> expectNoEvents() {
        return expectEvents();
    }

    /**
     * Expect the published events to match the given {@code matcher}.
     * <p>
     * Note: if no events were published, the matcher receives an empty List.
     *
     * @param matcher The matcher to match with the actually published events
     * @return the current ResultValidator, for fluent interfacing
     */
    ResultValidator<T> expectEventsMatching(Matcher<? extends List<? super EventMessage<?>>> matcher);

    /**
     * Expect the command handler to return the given {@code expectedReturnValue} after execution. The actual and
     * expected values are compared using their equals methods.
     *
     * @param expectedReturnValue The expected return value of the command execution
     * @return the current ResultValidator, for fluent interfacing
     */
    ResultValidator<T> expectReturnValue(Object expectedReturnValue);

    /**
     * Expect the command handler to return a value that matches the given {@code matcher} after execution.
     *
     * @param matcher The matcher to verify the actual return value against
     * @return the current ResultValidator, for fluent interfacing
     */
    ResultValidator<T> expectReturnValueMatching(Matcher<?> matcher);

    /**
     * Expect an exception message to occur during command handler execution that matches with the given {@code
     * matcher}.
     *
     * @param matcher The matcher to validate the actual exception message
     * @return the current ResultValidator, for fluent interfacing
     */
    ResultValidator<T> expectExceptionMessage(Matcher<?> matcher);

    /**
     * Expect the given {@code exceptionMessage} to occur during command handler execution. The actual exception
     * message should be exactly the same as {@code exceptionMessage}.
     *
     * @param exceptionMessage The exception message expected from the command handler execution
     * @return the current ResultValidator, for fluent interfacing
     */
    ResultValidator<T> expectExceptionMessage(String exceptionMessage);

    /**
     * Expect the given {@code expectedException} to occur during command handler execution. The actual exception
     * should be exactly of that type, subclasses are not accepted.
     *
     * @param expectedException The type of exception expected from the command handler execution
     * @return the current ResultValidator, for fluent interfacing
     */
    ResultValidator<T> expectException(Class<? extends Throwable> expectedException);

    /**
     * Expect an exception to occur during command handler execution that matches with the given {@code matcher}.
     *
     * @param matcher The matcher to validate the actual exception
     * @return the current ResultValidator, for fluent interfacing
     */
    ResultValidator<T> expectException(Matcher<?> matcher);

    /**
     * Expect a successful execution of the given command handler, regardless of the actual return value.
     *
     * @return the current ResultValidator, for fluent interfacing
     */
<<<<<<< HEAD
    ResultValidator expectSuccessfulHandlerExecution();

    /**
     * Asserts that a deadline scheduled after given {@code duration} matches the given {@code matcher}.
     *
     * @param duration The delay expected before the deadline is met
     * @param matcher  The matcher that must match with the deadline scheduled at the given time
     * @return the current ResultValidator, for fluent interfacing
     */
    ResultValidator expectScheduledDeadlineMatching(Duration duration, Matcher<? super DeadlineMessage<?>> matcher);

    /**
     * Asserts that a deadline equal to the given {@code deadline} has been scheduled after the given {@code duration}.
     * <p/>
     * Note that the source attribute of the deadline is ignored when comparing deadlines. Deadlines are compared using
     * an "equals" check on all fields in the deadlines.
     *
     * @param duration The time to wait before the deadline should be met
     * @param deadline The expected deadline
     * @return the current ResultValidator, for fluent interfacing
     */
    ResultValidator expectScheduledDeadline(Duration duration, Object deadline);

    /**
     * Asserts that a deadline of the given {@code deadlineType} has been scheduled after the given {@code duration}.
     *
     * @param duration     The time to wait before the deadline is met
     * @param deadlineType The type of the expected deadline
     * @return the current ResultValidator, for fluent interfacing
     */
    ResultValidator expectScheduledDeadlineOfType(Duration duration, Class<?> deadlineType);

    /**
     * Asserts that a deadline matching the given {@code matcher} has been scheduled at the given {@code
     * scheduledTime}.
     * <p/>
     * If the {@code scheduledTime} is calculated based on the "current time", use the {@link
     * TestExecutor#currentTime()} to get the time to use as "current time".
     *
     * @param scheduledTime The time at which the deadline should be met
     * @param matcher       The matcher defining the deadline expected
     * @return the current ResultValidator, for fluent interfacing
     */
    ResultValidator expectScheduledDeadlineMatching(Instant scheduledTime, Matcher<? super DeadlineMessage<?>> matcher);

    /**
     * Asserts that a deadline equal to the given {@code deadline} has been scheduled at the given {@code
     * scheduledTime}.
     * <p/>
     * If the {@code scheduledTime} is calculated based on the "current time", use the {@link
     * TestExecutor#currentTime()} to get the time to use as "current time".
     * <p/>
     * Note that the source attribute of the deadline is ignored when comparing deadlines. Deadlines are compared using
     * an "equals" check on all fields in the deadlines.
     *
     * @param scheduledTime The time at which the deadline is scheduled
     * @param deadline      The expected deadline
     * @return the current ResultValidator, for fluent interfacing
     */
    ResultValidator expectScheduledDeadline(Instant scheduledTime, Object deadline);

    /**
     * Asserts that a deadline of the given {@code deadlineType} has been scheduled at the given {@code scheduledTime}.
     *
     * @param scheduledTime The time at which the deadline is scheduled
     * @param deadlineType  The type of the expected deadline
     * @return the current ResultValidator, for fluent interfacing
     */
    ResultValidator expectScheduledDeadlineOfType(Instant scheduledTime, Class<?> deadlineType);

    /**
     * Asserts that no deadlines are scheduled. This means that either no deadlines were scheduled at all, all schedules
     * have been cancelled or all scheduled deadlines have been met already.
     *
     * @return the current ResultValidator, for fluent interfacing
     */
    ResultValidator expectNoScheduledDeadlines();

    /**
     * Asserts that deadlines match given {@code matcher} have been met (which have passed in time) on this aggregate.
     *
     * @param matcher The matcher that defines the expected list of deadlines
     * @return the current ResultValidator, for fluent interfacing
     */
    ResultValidator expectDeadlinesMetMatching(Matcher<? extends List<? super DeadlineMessage<?>>> matcher);

    /**
     * Asserts that given {@code expected} deadlines have been met (which have passed in time). Deadlines are compared
     * comparing their type and fields using "equals".
     *
     * @param expected The sequence of deadlines expected to be met
     * @return the current ResultValidator, for fluent interfacing
     */
    ResultValidator expectDeadlinesMet(Object... expected);
=======
    ResultValidator<T> expectSuccessfulHandlerExecution();

    /**
     * Provides access the the state of the Aggregate as it was stored in the repository, allowing for validation of the
     * state of the aggregate, as it was left in the repository.
     * <p>
     * Note that validating state on Event Sourced Aggregate is highly discouraged. Event Sourced aggregates should
     * measure behavior exclusively by measuring emitted events.
     *
     * @param aggregateStateValidator a consumer that is provided with the aggregate instance, allowing it to make
     *                                assertions based on the aggregate's state.
     * @return the current ResultValidator, for fluent interfacing
     * @throws IllegalStateException when an error in Command execution caused the Unit of Work to be rolled back.
     */
    ResultValidator<T> expectState(Consumer<T> aggregateStateValidator);
>>>>>>> 47e5ef4c
}<|MERGE_RESOLUTION|>--- conflicted
+++ resolved
@@ -144,8 +144,21 @@
      *
      * @return the current ResultValidator, for fluent interfacing
      */
-<<<<<<< HEAD
-    ResultValidator expectSuccessfulHandlerExecution();
+    ResultValidator<T> expectSuccessfulHandlerExecution();
+
+    /**
+     * Provides access the the state of the Aggregate as it was stored in the repository, allowing for validation of the
+     * state of the aggregate, as it was left in the repository.
+     * <p>
+     * Note that validating state on Event Sourced Aggregate is highly discouraged. Event Sourced aggregates should
+     * measure behavior exclusively by measuring emitted events.
+     *
+     * @param aggregateStateValidator a consumer that is provided with the aggregate instance, allowing it to make
+     *                                assertions based on the aggregate's state.
+     * @return the current ResultValidator, for fluent interfacing
+     * @throws IllegalStateException when an error in Command execution caused the Unit of Work to be rolled back.
+     */
+    ResultValidator<T> expectState(Consumer<T> aggregateStateValidator);
 
     /**
      * Asserts that a deadline scheduled after given {@code duration} matches the given {@code matcher}.
@@ -239,21 +252,4 @@
      * @return the current ResultValidator, for fluent interfacing
      */
     ResultValidator expectDeadlinesMet(Object... expected);
-=======
-    ResultValidator<T> expectSuccessfulHandlerExecution();
-
-    /**
-     * Provides access the the state of the Aggregate as it was stored in the repository, allowing for validation of the
-     * state of the aggregate, as it was left in the repository.
-     * <p>
-     * Note that validating state on Event Sourced Aggregate is highly discouraged. Event Sourced aggregates should
-     * measure behavior exclusively by measuring emitted events.
-     *
-     * @param aggregateStateValidator a consumer that is provided with the aggregate instance, allowing it to make
-     *                                assertions based on the aggregate's state.
-     * @return the current ResultValidator, for fluent interfacing
-     * @throws IllegalStateException when an error in Command execution caused the Unit of Work to be rolled back.
-     */
-    ResultValidator<T> expectState(Consumer<T> aggregateStateValidator);
->>>>>>> 47e5ef4c
 }