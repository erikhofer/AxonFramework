/*
 * Copyright (c) 2010-2018. Axon Framework
 *
 * Licensed under the Apache License, Version 2.0 (the "License");
 * you may not use this file except in compliance with the License.
 * You may obtain a copy of the License at
 *
 *     http://www.apache.org/licenses/LICENSE-2.0
 *
 * Unless required by applicable law or agreed to in writing, software
 * distributed under the License is distributed on an "AS IS" BASIS,
 * WITHOUT WARRANTIES OR CONDITIONS OF ANY KIND, either express or implied.
 * See the License for the specific language governing permissions and
 * limitations under the License.
 */

package org.axonframework.test.aggregate;

import org.axonframework.commandhandling.*;
import org.axonframework.commandhandling.model.*;
import org.axonframework.commandhandling.model.inspection.AggregateModel;
import org.axonframework.commandhandling.model.inspection.AnnotatedAggregate;
import org.axonframework.commandhandling.model.inspection.AnnotatedAggregateMetaModelFactory;
import org.axonframework.common.Assert;
import org.axonframework.common.ReflectionUtils;
import org.axonframework.common.Registration;
import org.axonframework.eventhandling.EventBus;
import org.axonframework.eventhandling.EventMessage;
import org.axonframework.eventsourcing.*;
import org.axonframework.eventsourcing.eventstore.*;
import org.axonframework.messaging.*;
import org.axonframework.messaging.annotation.ClasspathHandlerDefinition;
import org.axonframework.messaging.annotation.ClasspathParameterResolverFactory;
import org.axonframework.messaging.annotation.HandlerDefinition;
import org.axonframework.messaging.annotation.MultiParameterResolverFactory;
import org.axonframework.messaging.annotation.SimpleResourceParameterResolverFactory;
import org.axonframework.messaging.unitofwork.CurrentUnitOfWork;
import org.axonframework.messaging.unitofwork.DefaultUnitOfWork;
import org.axonframework.messaging.unitofwork.UnitOfWork;
import org.axonframework.test.AxonAssertionError;
import org.axonframework.test.FixtureExecutionException;
import org.axonframework.test.matchers.FieldFilter;
import org.axonframework.test.matchers.IgnoreField;
import org.axonframework.test.matchers.MatchAllFieldFilter;
import org.slf4j.Logger;
import org.slf4j.LoggerFactory;

import java.lang.reflect.Field;
import java.lang.reflect.Modifier;
import java.util.*;
import java.util.concurrent.Callable;
import java.util.function.Consumer;
import java.util.function.Function;
import java.util.function.Supplier;

import static java.lang.String.format;
import static org.axonframework.common.ReflectionUtils.*;

/**
 * A test fixture that allows the execution of given-when-then style test cases. For detailed usage information, see
 * {@link FixtureConfiguration}.
 *
 * @param <T> The type of Aggregate tested in this Fixture
 * @author Allard Buijze
 * @since 0.6
 */
public class AggregateTestFixture<T> implements FixtureConfiguration<T>, TestExecutor<T> {

    private static final Logger logger = LoggerFactory.getLogger(AggregateTestFixture.class);
    private final Class<T> aggregateType;
    private final SimpleCommandBus commandBus;
    private final List<MessageDispatchInterceptor<CommandMessage<?>>> commandDispatchInterceptors = new ArrayList<>();
    private final List<MessageHandlerInterceptor<CommandMessage<?>>> commandHandlerInterceptors = new ArrayList<>();
    private final EventStore eventStore;
    private final List<FieldFilter> fieldFilters = new ArrayList<>();
    private final List<Object> resources = new ArrayList<>();
    private RepositoryProvider repositoryProvider;
    private IdentifierValidatingRepository<T> repository;
    private String aggregateIdentifier;
    private Deque<DomainEventMessage<?>> givenEvents;
    private Deque<DomainEventMessage<?>> storedEvents;
    private List<EventMessage<?>> publishedEvents;
    private long sequenceNumber = 0;
    private Aggregate<T> workingAggregate;
    private boolean reportIllegalStateChange = true;
    private boolean explicitCommandHandlersSet;
    private MultiParameterResolverFactory parameterResolverFactory;
    private HandlerDefinition handlerDefinition;

    /**
     * Initializes a new given-when-then style test fixture for the given {@code aggregateType}.
     *
     * @param aggregateType The aggregate to initialize the test fixture for
     */
    public AggregateTestFixture(Class<T> aggregateType) {
        commandBus = new SimpleCommandBus();
        eventStore = new RecordingEventStore();
        resources.add(commandBus);
        resources.add(eventStore);
        this.aggregateType = aggregateType;
        clearGivenWhenState();
        parameterResolverFactory = MultiParameterResolverFactory.ordered(
                new SimpleResourceParameterResolverFactory(resources),
                ClasspathParameterResolverFactory.forClass(aggregateType));
        handlerDefinition = ClasspathHandlerDefinition.forClass(aggregateType);
    }

    @Override
    public FixtureConfiguration<T> registerRepository(Repository<T> repository) {
        this.repository = new IdentifierValidatingRepository<>(repository);
        return this;
    }

    @Override
    public FixtureConfiguration<T> registerRepositoryProvider(RepositoryProvider repositoryProvider) {
        this.repositoryProvider = repositoryProvider;
        return this;
    }

    @Override
    public FixtureConfiguration<T> registerAggregateFactory(AggregateFactory<T> aggregateFactory) {
        return registerRepository(new EventSourcingRepository<>(
                aggregateFactory, eventStore,
                MultiParameterResolverFactory.ordered(
                        new SimpleResourceParameterResolverFactory(resources),
                        ClasspathParameterResolverFactory.forClass(aggregateType)),
                handlerDefinition,
                NoSnapshotTriggerDefinition.INSTANCE, getRepositoryProvider()));
    }

    @Override
    public synchronized FixtureConfiguration<T> registerAnnotatedCommandHandler(final Object annotatedCommandHandler) {
        registerAggregateCommandHandlers();
        explicitCommandHandlersSet = true;
        AnnotationCommandHandlerAdapter adapter = new AnnotationCommandHandlerAdapter(
                annotatedCommandHandler, parameterResolverFactory, handlerDefinition);
        adapter.subscribe(commandBus);
        return this;
    }

    @Override
    public FixtureConfiguration<T> registerCommandHandler(Class<?> payloadType,
                                                          MessageHandler<CommandMessage<?>> commandHandler) {
        return registerCommandHandler(payloadType.getName(), commandHandler);
    }

    @Override
    @SuppressWarnings({"unchecked"})
    public FixtureConfiguration<T> registerCommandHandler(String commandName,
                                                          MessageHandler<CommandMessage<?>> commandHandler) {
        registerAggregateCommandHandlers();
        explicitCommandHandlersSet = true;
        commandBus.subscribe(commandName, commandHandler);
        return this;
    }


    @Override
    public FixtureConfiguration<T> registerInjectableResource(Object resource) {
        if (explicitCommandHandlersSet) {
            throw new FixtureExecutionException("Cannot inject resources after command handler has been created. " +
                                                        "Configure all resource before calling " +
                                                        "registerCommandHandler() or " +
                                                        "registerAnnotatedCommandHandler()");
        }
        resources.add(resource);
        return this;
    }

    @Override
    public FixtureConfiguration<T> registerCommandDispatchInterceptor(
            MessageDispatchInterceptor<CommandMessage<?>> commandDispatchInterceptor) {
        commandDispatchInterceptors.add(commandDispatchInterceptor);
        return this;
    }

    @Override
    public FixtureConfiguration<T> registerCommandHandlerInterceptor(
            MessageHandlerInterceptor<CommandMessage<?>> commandHandlerInterceptor) {
        commandHandlerInterceptors.add(commandHandlerInterceptor);
        return this;
    }

    @Override
    public FixtureConfiguration<T> registerFieldFilter(FieldFilter fieldFilter) {
        this.fieldFilters.add(fieldFilter);
        return this;
    }

    @Override
    public FixtureConfiguration<T> registerIgnoredField(Class<?> declaringClass, String fieldName) {
        return registerFieldFilter(new IgnoreField(declaringClass, fieldName));
    }

    @Override
<<<<<<< HEAD
    public FixtureConfiguration<T> registerHandlerDefinition(HandlerDefinition handlerDefinition) {
        this.handlerDefinition = handlerDefinition;
        return this;
    }

    @Override
    public TestExecutor given(Object... domainEvents) {
=======
    public TestExecutor<T> given(Object... domainEvents) {
>>>>>>> 78b4e0ef
        return given(Arrays.asList(domainEvents));
    }

    @Override
    public TestExecutor<T> andGiven(Object... domainEvents) {
        return andGiven(Arrays.asList(domainEvents));
    }

    @Override
    public TestExecutor<T> givenNoPriorActivity() {
        return given(Collections.emptyList());
    }

    @Override
    public TestExecutor<T> givenState(Supplier<T> aggregate) {
        clearGivenWhenState();
        DefaultUnitOfWork.startAndGet(null).execute(() -> {
            if (repository == null) {
                registerRepository(new InMemoryRepository<>(aggregateType, eventStore, getRepositoryProvider()));
            }
            try {
                repository.newInstance(aggregate::get);
            } catch (Exception e) {
                throw new FixtureExecutionException("An exception occurred while trying to initialize repository with given aggregate (using 'givenState')",
                                                    e);
            }
        });
        return this;
    }

    @Override
    public TestExecutor<T> given(List<?> domainEvents) {
        ensureRepositoryConfiguration();
        clearGivenWhenState();
        return andGiven(domainEvents);
    }

    @Override
    public TestExecutor<T> andGiven(List<?> domainEvents) {
        for (Object event : domainEvents) {
            Object payload = event;
            MetaData metaData = null;
            if (event instanceof Message) {
                payload = ((Message) event).getPayload();
                metaData = ((Message) event).getMetaData();
            }
            this.givenEvents.add(new GenericDomainEventMessage<>(aggregateType.getSimpleName(), aggregateIdentifier,
                                                                 sequenceNumber++, payload, metaData));
        }
        return this;
    }

    @Override
    public TestExecutor<T> givenCommands(Object... commands) {
        return givenCommands(Arrays.asList(commands));
    }

    @Override
    public TestExecutor<T> andGivenCommands(Object... commands) {
        return andGivenCommands(Arrays.asList(commands));
    }

    @Override
    public TestExecutor<T> givenCommands(List<?> commands) {
        clearGivenWhenState();
        return andGivenCommands(commands);
    }

    @Override
    public TestExecutor<T> andGivenCommands(List<?> commands) {
        finalizeConfiguration();
        for (Object command : commands) {
            ExecutionExceptionAwareCallback callback = new ExecutionExceptionAwareCallback();
            commandBus.dispatch(GenericCommandMessage.asCommandMessage(command), callback);
            callback.assertSuccessful();
            givenEvents.addAll(storedEvents);
            storedEvents.clear();
        }
        publishedEvents.clear();
        return this;
    }

    @Override
    public ResultValidator<T> when(Object command) {
        return when(command, MetaData.emptyInstance());
    }

    @Override
    public ResultValidator<T> when(Object command, Map<String, ?> metaData) {
        commandHandlerInterceptors.add(new AggregateRegisteringInterceptor());
        finalizeConfiguration();
        final MatchAllFieldFilter fieldFilter = new MatchAllFieldFilter(fieldFilters);
        ResultValidatorImpl<T> resultValidator = new ResultValidatorImpl<>(publishedEvents, fieldFilter,
                                                                           () -> repository.getAggregate());

        commandBus.dispatch(GenericCommandMessage.asCommandMessage(command).andMetaData(metaData), resultValidator);

        detectIllegalStateChanges(fieldFilter);
        resultValidator.assertValidRecording();
        return resultValidator;
    }

    private void ensureRepositoryConfiguration() {
        if (repository == null) {
            registerRepository(new EventSourcingRepository<>(new GenericAggregateFactory<>(aggregateType),
                                                             eventStore,
                                                             parameterResolverFactory,
                                                             handlerDefinition,
                                                             NoSnapshotTriggerDefinition.INSTANCE,
                                                             getRepositoryProvider()));
        }
    }

    private RepositoryProvider getRepositoryProvider() {
        if (repositoryProvider == null) {
            registerRepositoryProvider(new DefaultRepositoryProvider());
        }
        return repositoryProvider;
    }

    private void finalizeConfiguration() {
        registerAggregateCommandHandlers();
        registerCommandInterceptors();
        explicitCommandHandlersSet = true;
    }

    private void registerAggregateCommandHandlers() {
        ensureRepositoryConfiguration();
        if (!explicitCommandHandlersSet) {
            AggregateAnnotationCommandHandler<T> handler =
                    new AggregateAnnotationCommandHandler<>(aggregateType, repository,
                                                            new AnnotationCommandTargetResolver(),
                                                            parameterResolverFactory);
            handler.subscribe(commandBus);
        }
    }

    private void registerCommandInterceptors() {
        commandDispatchInterceptors.forEach(commandBus::registerDispatchInterceptor);
        commandHandlerInterceptors.forEach(commandBus::registerHandlerInterceptor);
    }

    private void detectIllegalStateChanges(MatchAllFieldFilter fieldFilter) {
        logger.debug("Starting separate Unit of Work for the purpose of checking illegal state changes in Aggregate");
        if (aggregateIdentifier != null && workingAggregate != null && reportIllegalStateChange) {
            UnitOfWork<?> uow = DefaultUnitOfWork.startAndGet(null);
            try {
                Aggregate<T> aggregate2 = repository.delegate.load(aggregateIdentifier);
                if (workingAggregate.isDeleted()) {
                    throw new AxonAssertionError("The working aggregate was considered deleted, " +
                                                         "but the Repository still contains a non-deleted copy of " +
                                                         "the aggregate. Make sure the aggregate explicitly marks " +
                                                         "itself as deleted in an EventHandler.");
                }
                assertValidWorkingAggregateState(aggregate2, fieldFilter);
            } catch (AggregateNotFoundException notFound) {
                if (!workingAggregate.isDeleted()) {
                    throw new AxonAssertionError("The working aggregate was not considered deleted, " //NOSONAR
                                                         + "but the Repository cannot recover the state of the " +
                                                         "aggregate, as it is considered deleted there.");
                }
            } catch (Exception e) {
                throw new FixtureExecutionException("An Exception occurred while reconstructing the Aggregate from " +
                                                            "given and published events. This may be an indication " +
                                                            "that the aggregate cannot be recreated from its events.",
                                                    e);
            } finally {
                // rollback to prevent changes bing pushed to event store
                uow.rollback();
            }
        }
    }

    private void assertValidWorkingAggregateState(Aggregate<T> eventSourcedAggregate, MatchAllFieldFilter fieldFilter) {
        HashSet<ComparationEntry> comparedEntries = new HashSet<>();
        if (!workingAggregate.rootType().equals(eventSourcedAggregate.rootType())) {
            throw new AxonAssertionError(String.format("The aggregate loaded based on the generated events seems to " +
                                                               "be of another type than the original.\n" +
                                                               "Working type: <%s>\nEvent Sourced type: <%s>",
                                                       workingAggregate.rootType().getName(),
                                                       eventSourcedAggregate.rootType().getName()));
        }
        ensureValuesEqual(workingAggregate.invoke(Function.identity()),
                          eventSourcedAggregate.invoke(Function.identity()), eventSourcedAggregate.rootType().getName(),
                          comparedEntries, fieldFilter);
    }

    private void ensureValuesEqual(Object workingValue, Object eventSourcedValue, String propertyPath,
                                   Set<ComparationEntry> comparedEntries, FieldFilter fieldFilter) {
        if (explicitlyUnequal(workingValue, eventSourcedValue)) {
            throw new AxonAssertionError(format("Illegal state change detected! " +
                                                        "Property \"%s\" has different value when sourcing events.\n" +
                                                        "Working aggregate value:     <%s>\n" +
                                                        "Value after applying events: <%s>", propertyPath, workingValue,
                                                eventSourcedValue));
        } else if (workingValue != null && comparedEntries.add(new ComparationEntry(workingValue, eventSourcedValue)) &&
                !hasEqualsMethod(workingValue.getClass())) {
            for (Field field : fieldsOf(workingValue.getClass())) {
                if (fieldFilter.accept(field) && !Modifier.isStatic(field.getModifiers()) &&
                        !Modifier.isTransient(field.getModifiers())) {
                    ensureAccessible(field);
                    String newPropertyPath = propertyPath + "." + field.getName();

                    Object workingFieldValue = ReflectionUtils.getFieldValue(field, workingValue);
                    Object eventSourcedFieldValue = ReflectionUtils.getFieldValue(field, eventSourcedValue);
                    ensureValuesEqual(workingFieldValue, eventSourcedFieldValue, newPropertyPath, comparedEntries,
                                      fieldFilter);
                }
            }
        }
    }

    private void clearGivenWhenState() {
        storedEvents = new LinkedList<>();
        publishedEvents = new ArrayList<>();
        givenEvents = new LinkedList<>();
        sequenceNumber = 0;
    }

    @Override
    public void setReportIllegalStateChange(boolean reportIllegalStateChange) {
        this.reportIllegalStateChange = reportIllegalStateChange;
    }

    @Override
    public CommandBus getCommandBus() {
        return commandBus;
    }

    @Override
    public EventBus getEventBus() {
        return eventStore;
    }

    @Override
    public EventStore getEventStore() {
        return eventStore;
    }

    @Override
    public Repository<T> getRepository() {
        ensureRepositoryConfiguration();
        return repository;
    }

    private static class ComparationEntry {

        private final Object workingObject;
        private final Object eventSourceObject;

        public ComparationEntry(Object workingObject, Object eventSourceObject) {
            this.workingObject = workingObject;
            this.eventSourceObject = eventSourceObject;
        }

        @Override
        public boolean equals(Object o) {
            if (this == o) {
                return true;
            }
            if (o == null || getClass() != o.getClass()) {
                return false;
            }
            ComparationEntry that = (ComparationEntry) o;
            return Objects.equals(workingObject, that.workingObject) &&
                    Objects.equals(eventSourceObject, that.eventSourceObject);
        }

        @Override
        public int hashCode() {
            return Objects.hash(workingObject, eventSourceObject);
        }
    }

    private static class IdentifierValidatingRepository<T> implements Repository<T> {

        private final Repository<T> delegate;
        private Aggregate<T> aggregate;
        private boolean rolledBack;

        public IdentifierValidatingRepository(Repository<T> delegate) {
            this.delegate = delegate;
        }

        @Override
        public Aggregate<T> newInstance(Callable<T> factoryMethod) throws Exception {
            CurrentUnitOfWork.get().onRollback(u -> this.rolledBack = true);
            aggregate = delegate.newInstance(factoryMethod);
            return aggregate;
        }

        @Override
        public Aggregate<T> load(String aggregateIdentifier, Long expectedVersion) {
            CurrentUnitOfWork.get().onRollback(u -> this.rolledBack = true);
            aggregate = delegate.load(aggregateIdentifier, expectedVersion);
            validateIdentifier(aggregateIdentifier, aggregate);
            return aggregate;
        }

        @Override
        public Aggregate<T> load(String aggregateIdentifier) {
            CurrentUnitOfWork.get().onRollback(u -> this.rolledBack = true);
            aggregate = delegate.load(aggregateIdentifier, null);
            validateIdentifier(aggregateIdentifier, aggregate);
            return aggregate;
        }

        private void validateIdentifier(String aggregateIdentifier, Aggregate<T> aggregate) {
            if (aggregateIdentifier != null && !aggregateIdentifier.equals(aggregate.identifierAsString())) {
                throw new AssertionError(String.format(
                        "The aggregate used in this fixture was initialized with an identifier different than " +
                                "the one used to load it. Loaded [%s], but actual identifier is [%s].\n" +
                                "Make sure the identifier passed in the Command matches that of the given Events.",
                        aggregateIdentifier, aggregate.identifierAsString()));
            }
        }

        public Aggregate<T> getAggregate() {
            Assert.state(!rolledBack, () -> "The state of this aggregate cannot be retrieved because it " +
                                                        "has been modified in a Unit of Work that was rolled back");

            return aggregate;
        }
    }

    private static class InMemoryRepository<T> implements Repository<T> {


        private final EventBus eventBus;
        private final RepositoryProvider repositoryProvider;
        private final AggregateModel<T> aggregateModel;
        private AnnotatedAggregate<T> storedAggregate;

        protected InMemoryRepository(Class<T> aggregateType, EventBus eventBus, RepositoryProvider repositoryProvider) {
            this.aggregateModel = AnnotatedAggregateMetaModelFactory.inspectAggregate(aggregateType);
            this.eventBus = eventBus;
            this.repositoryProvider = repositoryProvider;
        }


        @Override
        public Aggregate<T> newInstance(Callable<T> factoryMethod) throws Exception {
            Assert.state(storedAggregate == null, () -> "Creating an Aggregate while one is already stored. Test fixtures do not allow multiple instances to be stored.");
            storedAggregate = AnnotatedAggregate.initialize(factoryMethod, aggregateModel, eventBus, repositoryProvider, true);
            return storedAggregate;
        }

        @Override
        public Aggregate<T> load(String aggregateIdentifier) {
            return load(aggregateIdentifier, null);
        }

        @Override
        public Aggregate<T> load(String aggregateIdentifier, Long expectedVersion) {
            if (storedAggregate == null) {
                throw new AggregateNotFoundException(aggregateIdentifier,
                                                     "Aggregate not found. No aggregate has been stored yet.");
            }
            if (!aggregateIdentifier.equals(storedAggregate.identifier().toString())) {
                throw new AggregateNotFoundException(aggregateIdentifier,
                                                     "Aggregate not found. Did you mean to load " + storedAggregate.identifier() + "?");
            }
            if (storedAggregate.isDeleted()) {
                throw new AggregateNotFoundException(aggregateIdentifier,
                                                     "Aggregate not found. It has been deleted.");
            }
            if (expectedVersion != null && !Objects.equals(expectedVersion, storedAggregate.version())) {
                throw new ConflictingAggregateVersionException(aggregateIdentifier, expectedVersion, storedAggregate.version());
            }
            return storedAggregate;
        }
    }

    private class RecordingEventStore implements EventStore {

        @Override
        public DomainEventStream readEvents(String identifier) {
            if (aggregateIdentifier != null && !aggregateIdentifier.equals(identifier)) {
                throw new EventStoreException("You probably want to use aggregateIdentifier() on your fixture " +
                                                      "to get the aggregate identifier to use");
            } else if (aggregateIdentifier == null) {
                aggregateIdentifier = identifier;
                injectAggregateIdentifier();
            }
            List<DomainEventMessage<?>> allEvents = new ArrayList<>(givenEvents);
            allEvents.addAll(storedEvents);
            if (allEvents.isEmpty()) {
                throw new AggregateNotFoundException(identifier,
                                                     "No 'given' events were configured for this aggregate, " +
                                                             "nor have any events been stored.");
            }
            return DomainEventStream.of(allEvents);
        }

        @Override
        public void publish(List<? extends EventMessage<?>> events) {
            if (CurrentUnitOfWork.isStarted()) {
                CurrentUnitOfWork.get().onPrepareCommit(u -> doAppendEvents(events));
            } else {
                doAppendEvents(events);
            }
        }

        protected void doAppendEvents(List<? extends EventMessage<?>> events) {
            publishedEvents.addAll(events);
            events.stream().filter(DomainEventMessage.class::isInstance).map(e -> (DomainEventMessage<?>) e)
                  .forEach(event -> {
                      if (aggregateIdentifier == null) {
                          aggregateIdentifier = event.getAggregateIdentifier();
                          injectAggregateIdentifier();
                      }

                      DomainEventMessage lastEvent = (storedEvents.isEmpty() ? givenEvents : storedEvents).peekLast();

                      if (lastEvent != null) {
                          if (!lastEvent.getAggregateIdentifier().equals(event.getAggregateIdentifier())) {
                              throw new EventStoreException(
                                      "Writing events for an unexpected aggregate. This could " +
                                              "indicate that a wrong aggregate is being triggered.");
                          } else if (lastEvent.getSequenceNumber() != event.getSequenceNumber() - 1) {
                              throw new EventStoreException(format("Unexpected sequence number on stored event. " +
                                                                           "Expected %s, but got %s.",
                                                                   lastEvent.getSequenceNumber() + 1,
                                                                   event.getSequenceNumber()));
                          }
                      }
                      storedEvents.add(event);
                  });
        }

        private void injectAggregateIdentifier() {
            List<DomainEventMessage> oldEvents = new ArrayList<>(givenEvents);
            givenEvents.clear();
            for (DomainEventMessage oldEvent : oldEvents) {
                if (oldEvent.getAggregateIdentifier() == null) {
                    givenEvents.add(new GenericDomainEventMessage<>(oldEvent.getType(), aggregateIdentifier,
                                                                    oldEvent.getSequenceNumber(), oldEvent.getPayload(),
                                                                    oldEvent.getMetaData(), oldEvent.getIdentifier(),
                                                                    oldEvent.getTimestamp()));
                } else {
                    givenEvents.add(oldEvent);
                }
            }
        }

        @Override
        public TrackingEventStream openStream(TrackingToken trackingToken) {
            throw new UnsupportedOperationException();
        }

        @Override
        public void storeSnapshot(DomainEventMessage<?> snapshot) {
        }

        @Override
        public Registration subscribe(Consumer<List<? extends EventMessage<?>>> eventProcessor) {
            return () -> true;
        }

        @Override
        public Registration registerDispatchInterceptor(
                MessageDispatchInterceptor<? super EventMessage<?>> dispatchInterceptor) {
            return () -> true;
        }
    }

    private class AggregateRegisteringInterceptor implements MessageHandlerInterceptor<CommandMessage<?>> {

        @Override
        public Object handle(UnitOfWork<? extends CommandMessage<?>> unitOfWork,
                             InterceptorChain interceptorChain) throws Exception {
            unitOfWork.onPrepareCommit(u -> {
                Set<Aggregate<T>> aggregates = u.getResource("ManagedAggregates");
                if (aggregates != null && aggregates.size() == 1) {
                    workingAggregate = aggregates.iterator().next();
                }
            });
            return interceptorChain.proceed();
        }
    }

    private class ExecutionExceptionAwareCallback implements CommandCallback<Object, Object> {

        private FixtureExecutionException exception;

        @Override
        public void onSuccess(CommandMessage<?> commandMessage, Object result) {
        }

        @Override
        public void onFailure(CommandMessage<?> commandMessage, Throwable cause) {
            if (cause instanceof FixtureExecutionException) {
                this.exception = (FixtureExecutionException) cause;
            } else {
                this.exception = new FixtureExecutionException("Failed to execute givenCommands", cause);
            }
        }

        public void assertSuccessful() {
            if (exception != null) {
                throw exception;
            }
        }
    }

    private class DefaultRepositoryProvider implements RepositoryProvider {

        @Override
        public <R> Repository<R> repositoryFor(Class<R> aggregateType) {
            return new CreationalRepository<>(aggregateType, this);
        }
    }

    private class CreationalRepository<R> implements Repository<R> {

        private final Class<R> aggregateType;
        private final RepositoryProvider repositoryProvider;

        private CreationalRepository(Class<R> aggregateType,
                                     RepositoryProvider repositoryProvider) {
            this.aggregateType = aggregateType;
            this.repositoryProvider = repositoryProvider;
        }

        @Override
        public Aggregate<R> load(String aggregateIdentifier) {
            throw new UnsupportedOperationException(
                    "Default repository does not mock loading of an aggregate, only creation of it");
        }

        @Override
        public Aggregate<R> load(String aggregateIdentifier, Long expectedVersion) {
            throw new UnsupportedOperationException(
                    "Default repository does not mock loading of an aggregate, only creation of it");
        }

        @Override
        public Aggregate<R> newInstance(Callable<R> factoryMethod) throws Exception {
            AggregateModel<R> aggregateModel = AnnotatedAggregateMetaModelFactory.inspectAggregate(aggregateType);
            return EventSourcedAggregate.initialize(factoryMethod, aggregateModel, eventStore, repositoryProvider);
        }
    }
}<|MERGE_RESOLUTION|>--- conflicted
+++ resolved
@@ -193,17 +193,13 @@
     }
 
     @Override
-<<<<<<< HEAD
     public FixtureConfiguration<T> registerHandlerDefinition(HandlerDefinition handlerDefinition) {
         this.handlerDefinition = handlerDefinition;
         return this;
     }
 
     @Override
-    public TestExecutor given(Object... domainEvents) {
-=======
     public TestExecutor<T> given(Object... domainEvents) {
->>>>>>> 78b4e0ef
         return given(Arrays.asList(domainEvents));
     }
 
