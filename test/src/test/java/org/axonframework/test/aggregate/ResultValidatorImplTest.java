/*
 * Copyright (c) 2010-2022. Axon Framework
 *
 * Licensed under the Apache License, Version 2.0 (the "License");
 * you may not use this file except in compliance with the License.
 * You may obtain a copy of the License at
 *
 *    http://www.apache.org/licenses/LICENSE-2.0
 *
 * Unless required by applicable law or agreed to in writing, software
 * distributed under the License is distributed on an "AS IS" BASIS,
 * WITHOUT WARRANTIES OR CONDITIONS OF ANY KIND, either express or implied.
 * See the License for the specific language governing permissions and
 * limitations under the License.
 */

package org.axonframework.test.aggregate;

import org.axonframework.deadline.DeadlineMessage;
import org.axonframework.deadline.GenericDeadlineMessage;
import org.axonframework.eventhandling.EventMessage;
import org.axonframework.test.AxonAssertionError;
import org.axonframework.test.deadline.ScheduledDeadlineInfo;
import org.axonframework.test.deadline.StubDeadlineManager;
import org.axonframework.test.matchers.AllFieldsFilter;
import org.axonframework.test.matchers.MatchAllFieldFilter;
<<<<<<< HEAD
import org.hamcrest.Matchers;
import org.junit.jupiter.api.*;
import org.junit.jupiter.api.extension.*;
import org.mockito.*;
import org.mockito.junit.jupiter.*;
=======
import org.junit.jupiter.api.*;
>>>>>>> bfe98e27

import java.time.Instant;
import java.time.temporal.ChronoUnit;
import java.util.Arrays;
import java.util.Collections;
import java.util.List;

import static java.util.Collections.*;
import static org.axonframework.eventhandling.GenericEventMessage.asEventMessage;
import static org.junit.jupiter.api.Assertions.*;
<<<<<<< HEAD
import static org.mockito.Mockito.*;

@ExtendWith(MockitoExtension.class)
=======

/**
 * Test class validating the {@link ResultValidatorImpl}.
 *
 * @author bliessens
 */
>>>>>>> bfe98e27
class ResultValidatorImplTest {

    @Mock
    private StubDeadlineManager deadlineManager;
    private ResultValidator<?> validator;

    private final Instant deadlineWindowFrom = Instant.now();
    private final Instant deadlineWindowTo = Instant.now().plus(2, ChronoUnit.DAYS);

    @BeforeEach
    void setup() {
        validator = new ResultValidatorImpl<>(actualEvents(),
                                              AllFieldsFilter.instance(),
                                              () -> null,
                                              deadlineManager);
    }

    @Test
    void shouldCompareValuesForEquality() {
        EventMessage<?> expected = actualEvents().iterator().next().andMetaData(singletonMap("key1", "otherValue"));

        assertThrows(AxonAssertionError.class, () -> validator.expectEvents(expected));
    }

    @Test
    void shouldCompareKeysForEquality() {
        EventMessage<?> expected = actualEvents().iterator().next().andMetaData(singletonMap("KEY1", "value1"));

        assertThrows(AxonAssertionError.class, () -> validator.expectEvents(expected));
    }

    @Test
    void shouldSuccessfullyCompareEqualMetadata() {
        EventMessage<?> expected = actualEvents().iterator().next().andMetaData(singletonMap("key1", "value1"));

        validator.expectEvents(expected);
    }

    @Test
    void shouldConsiderExplicitEqualsBeforeCheckingFields() {
        String s1 = "0";
        validator = new ResultValidatorImpl<>(singletonList(asEventMessage(s1)),
                                              new MatchAllFieldFilter(emptyList()),
                                              () -> null,
                                              null);
        String s2 = String.valueOf(0);
        assertEquals(s1, s2);

        //noinspection unused -> the hash code is cached in a String
        int ignored = s1.hashCode();

        validator.expectEvents(s2);
    }

    @Test
<<<<<<< HEAD
    void noDeadlineMatchingInTimeframeWithDeadlineInsideWindow() {
        Instant expiryTime = deadlineWindowFrom.plus(1, ChronoUnit.DAYS);
        when(deadlineManager.getScheduledDeadlines()).thenReturn(Collections.singletonList(createDeadline(expiryTime)));

        assertThrows(AxonAssertionError.class, () -> validator.expectNoScheduledDeadlineMatching(deadlineWindowFrom, deadlineWindowTo, Matchers.anything()));
    }

    @Test
    void noDeadlineMatchingInTimeframeWithOtherDeadlineInsideWindow() {
        Instant expiryTime = deadlineWindowFrom.plus(1, ChronoUnit.DAYS);
        when(deadlineManager.getScheduledDeadlines()).thenReturn(Collections.singletonList(createDeadline(expiryTime)));

        assertDoesNotThrow(() -> validator.expectNoScheduledDeadlineMatching(deadlineWindowFrom, deadlineWindowTo, Matchers.nullValue()));
    }

    @Test
    void noDeadlineMatchingInTimeframeWithDeadlineAtFrom() {
        when(deadlineManager.getScheduledDeadlines()).thenReturn(Collections.singletonList(createDeadline(deadlineWindowFrom)));

        assertThrows(AxonAssertionError.class, () -> validator.expectNoScheduledDeadlineMatching(deadlineWindowFrom, deadlineWindowTo, Matchers.anything()));
    }

    @Test
    void noDeadlineMatchingInTimeframeWithDeadlineAtTo() {
        when(deadlineManager.getScheduledDeadlines()).thenReturn(Collections.singletonList(createDeadline(deadlineWindowTo)));

        assertThrows(AxonAssertionError.class, () -> validator.expectNoScheduledDeadlineMatching(deadlineWindowFrom, deadlineWindowTo, Matchers.anything()));
    }

    @Test
    void noDeadlineMatchingInTimeframeWithDeadlinesOutsideWindow() {
        ScheduledDeadlineInfo deadlineBefore = createDeadline(deadlineWindowFrom.minus(1, ChronoUnit.DAYS));
        ScheduledDeadlineInfo deadlineAfter = createDeadline(deadlineWindowTo.plus(1, ChronoUnit.DAYS));
        when(deadlineManager.getScheduledDeadlines()).thenReturn(Arrays.asList(deadlineBefore, deadlineAfter));

        assertDoesNotThrow(() -> validator.expectNoScheduledDeadlineMatching(deadlineWindowFrom, deadlineWindowTo, Matchers.anything()));
    }

    @Test
    void noDeadlineInTimeframeWithDeadlineInsideWindow() {
        Instant expiryTime = deadlineWindowFrom.plus(1, ChronoUnit.DAYS);
        ScheduledDeadlineInfo deadlineInfo = createDeadline(expiryTime);
        Object deadline = deadlineInfo.deadlineMessage().getPayload();
        when(deadlineManager.getScheduledDeadlines()).thenReturn(Collections.singletonList(deadlineInfo));

        assertThrows(AxonAssertionError.class, () -> validator.expectNoScheduledDeadline(deadlineWindowFrom, deadlineWindowTo, deadline));
    }

    @Test
    void noDeadlineInTimeframeWithOtherDeadlineInsideWindow() {
        Instant expiryTime = deadlineWindowFrom.plus(1, ChronoUnit.DAYS);
        when(deadlineManager.getScheduledDeadlines()).thenReturn(Collections.singletonList(createDeadline(expiryTime)));

        assertDoesNotThrow(() -> validator.expectNoScheduledDeadline(deadlineWindowFrom, deadlineWindowTo, new Object()));
    }

    @Test
    void noDeadlineInTimeframeWithDeadlineAtFrom() {
        ScheduledDeadlineInfo deadlineInfo = createDeadline(deadlineWindowFrom);
        Object deadline = deadlineInfo.deadlineMessage().getPayload();
        when(deadlineManager.getScheduledDeadlines()).thenReturn(Collections.singletonList(deadlineInfo));

        assertThrows(AxonAssertionError.class, () -> validator.expectNoScheduledDeadline(deadlineWindowFrom, deadlineWindowTo, deadline));
    }

    @Test
    void noDeadlineInTimeframeWithDeadlineAtTo() {
        ScheduledDeadlineInfo deadlineInfo = createDeadline(deadlineWindowTo);
        Object deadline = deadlineInfo.deadlineMessage().getPayload();
        when(deadlineManager.getScheduledDeadlines()).thenReturn(Collections.singletonList(deadlineInfo));

        assertThrows(AxonAssertionError.class, () -> validator.expectNoScheduledDeadline(deadlineWindowFrom, deadlineWindowTo, deadline));
    }

    @Test
    void noDeadlineInTimeframeWithDeadlinesOutsideWindow() {
        ScheduledDeadlineInfo deadlineBefore = createDeadline(deadlineWindowFrom.minus(1, ChronoUnit.DAYS));
        ScheduledDeadlineInfo deadlineAfter = createDeadline(deadlineWindowTo.plus(1, ChronoUnit.DAYS));
        when(deadlineManager.getScheduledDeadlines()).thenReturn(Arrays.asList(deadlineBefore, deadlineAfter));

        assertDoesNotThrow(() -> validator.expectNoScheduledDeadline(deadlineWindowFrom, deadlineWindowTo, deadlineBefore.deadlineMessage().getPayload()));
        assertDoesNotThrow(() -> validator.expectNoScheduledDeadline(deadlineWindowFrom, deadlineWindowTo, deadlineAfter.deadlineMessage().getPayload()));
    }

    @Test
    void noDeadlineOfTypeInTimeframeWithDeadlineInsideWindow() {
        Instant expiryTime = deadlineWindowFrom.plus(1, ChronoUnit.DAYS);
        ScheduledDeadlineInfo deadline = createDeadline(expiryTime);
        when(deadlineManager.getScheduledDeadlines()).thenReturn(Collections.singletonList(deadline));

        assertThrows(AxonAssertionError.class, () -> validator.expectNoScheduledDeadlineOfType(deadlineWindowFrom, deadlineWindowTo, String.class));
    }

    @Test
    void noDeadlineOfTypeInTimeframeWithOtherDeadlineInsideWindow() {
        Instant expiryTime = deadlineWindowFrom.plus(1, ChronoUnit.DAYS);
        when(deadlineManager.getScheduledDeadlines()).thenReturn(Collections.singletonList(createDeadline(expiryTime)));

        assertDoesNotThrow(() -> validator.expectNoScheduledDeadlineOfType(deadlineWindowFrom, deadlineWindowTo, Integer.class));
    }

    @Test
    void noDeadlineOfTypeInTimeframeWithDeadlineAtFrom() {
        ScheduledDeadlineInfo deadline = createDeadline(deadlineWindowFrom);
        when(deadlineManager.getScheduledDeadlines()).thenReturn(Collections.singletonList(deadline));

        assertThrows(AxonAssertionError.class, () -> validator.expectNoScheduledDeadlineOfType(deadlineWindowFrom, deadlineWindowTo, String.class));
    }

    @Test
    void noDeadlineOfTypeInTimeframeWithDeadlineAtTo() {
        ScheduledDeadlineInfo deadline = createDeadline(deadlineWindowTo);
        when(deadlineManager.getScheduledDeadlines()).thenReturn(Collections.singletonList(deadline));

        assertThrows(AxonAssertionError.class, () -> validator.expectNoScheduledDeadlineOfType(deadlineWindowFrom, deadlineWindowTo, String.class));
    }

    @Test
    void noDeadlineOfTypeInTimeframeWithDeadlinesOutsideWindow() {
        ScheduledDeadlineInfo deadlineBefore = createDeadline(deadlineWindowFrom.minus(1, ChronoUnit.DAYS));
        ScheduledDeadlineInfo deadlineAfter = createDeadline(deadlineWindowTo.plus(1, ChronoUnit.DAYS));
        when(deadlineManager.getScheduledDeadlines()).thenReturn(Arrays.asList(deadlineBefore, deadlineAfter));

        assertDoesNotThrow(() -> validator.expectNoScheduledDeadlineOfType(deadlineWindowFrom, deadlineWindowTo, String.class));
    }

    @Test
    void noDeadlineWithNameInTimeframeWithDeadlineInsideWindow() {
        Instant expiryTime = deadlineWindowFrom.plus(1, ChronoUnit.DAYS);
        when(deadlineManager.getScheduledDeadlines()).thenReturn(Collections.singletonList(createDeadline(expiryTime)));

        assertThrows(AxonAssertionError.class, () -> validator.expectNoScheduledDeadlineWithName(deadlineWindowFrom, deadlineWindowTo, "deadlineName"));
    }

    @Test
    void noDeadlineWithNameTimeframeWithOtherDeadlineInsideWindow() {
        Instant expiryTime = deadlineWindowFrom.plus(1, ChronoUnit.DAYS);
        when(deadlineManager.getScheduledDeadlines()).thenReturn(Collections.singletonList(createDeadline(expiryTime)));

        assertDoesNotThrow(() -> validator.expectNoScheduledDeadlineWithName(deadlineWindowFrom, deadlineWindowTo, "otherName"));
    }

    @Test
    void noDeadlineWithNameInTimeframeWithDeadlineAtFrom() {
        ScheduledDeadlineInfo deadline = createDeadline(deadlineWindowFrom);
        when(deadlineManager.getScheduledDeadlines()).thenReturn(Collections.singletonList(deadline));

        assertThrows(AxonAssertionError.class, () -> validator.expectNoScheduledDeadlineWithName(deadlineWindowFrom, deadlineWindowTo, "deadlineName"));
    }

    @Test
    void noDeadlineWithNameInTimeframeWithDeadlineAtTo() {
        ScheduledDeadlineInfo deadline = createDeadline(deadlineWindowTo);
        when(deadlineManager.getScheduledDeadlines()).thenReturn(Collections.singletonList(deadline));

        assertThrows(AxonAssertionError.class, () -> validator.expectNoScheduledDeadlineWithName(deadlineWindowFrom, deadlineWindowTo, "deadlineName"));
    }

    @Test
    void noDeadlineWithNameInTimeframeWithDeadlinesOutsideWindow() {
        ScheduledDeadlineInfo deadlineBefore = createDeadline(deadlineWindowFrom.minus(1, ChronoUnit.DAYS));
        ScheduledDeadlineInfo deadlineAfter = createDeadline(deadlineWindowTo.plus(1, ChronoUnit.DAYS));
        when(deadlineManager.getScheduledDeadlines()).thenReturn(Arrays.asList(deadlineBefore, deadlineAfter));

        assertDoesNotThrow(() -> validator.expectNoScheduledDeadlineWithName(deadlineWindowFrom, deadlineWindowTo, "deadlineName"));
=======
    void shouldReportFailureForFailedPrimitiveMatching() {
        validator = new ResultValidatorImpl<>(singletonList(asEventMessage("some-string")),
                                              new MatchAllFieldFilter(emptyList()),
                                              () -> null,
                                              null);

        assertThrows(AxonAssertionError.class, () -> validator.expectEvents("some-other-string"));
    }

    @Test
    void shouldReportFailureForFailedFieldMatching() {
        validator = new ResultValidatorImpl<>(singletonList(asEventMessage(new MyEvent("some-string", 1))),
                                              new MatchAllFieldFilter(emptyList()),
                                              () -> null,
                                              null);

        assertThrows(AxonAssertionError.class, () -> validator.expectEvents(new MyEvent("some-other-string", 1)));
>>>>>>> bfe98e27
    }

    private List<EventMessage<?>> actualEvents() {
        return singletonList(asEventMessage(new MyEvent("aggregateId", 123))
                                     .andMetaData(singletonMap("key1", "value1")));
    }
<<<<<<< HEAD

    private ScheduledDeadlineInfo createDeadline(Instant expiryTime) {
        DeadlineMessage<String> deadlineMessage = GenericDeadlineMessage.asDeadlineMessage("deadlineName", "payload", expiryTime);
        return new ScheduledDeadlineInfo(expiryTime, "deadlineName", "1", 0, deadlineMessage, null);
    }
=======
>>>>>>> bfe98e27
}<|MERGE_RESOLUTION|>--- conflicted
+++ resolved
@@ -24,15 +24,9 @@
 import org.axonframework.test.deadline.StubDeadlineManager;
 import org.axonframework.test.matchers.AllFieldsFilter;
 import org.axonframework.test.matchers.MatchAllFieldFilter;
-<<<<<<< HEAD
 import org.hamcrest.Matchers;
 import org.junit.jupiter.api.*;
-import org.junit.jupiter.api.extension.*;
 import org.mockito.*;
-import org.mockito.junit.jupiter.*;
-=======
-import org.junit.jupiter.api.*;
->>>>>>> bfe98e27
 
 import java.time.Instant;
 import java.time.temporal.ChronoUnit;
@@ -43,18 +37,13 @@
 import static java.util.Collections.*;
 import static org.axonframework.eventhandling.GenericEventMessage.asEventMessage;
 import static org.junit.jupiter.api.Assertions.*;
-<<<<<<< HEAD
 import static org.mockito.Mockito.*;
-
-@ExtendWith(MockitoExtension.class)
-=======
 
 /**
  * Test class validating the {@link ResultValidatorImpl}.
  *
  * @author bliessens
  */
->>>>>>> bfe98e27
 class ResultValidatorImplTest {
 
     @Mock
@@ -110,173 +99,6 @@
     }
 
     @Test
-<<<<<<< HEAD
-    void noDeadlineMatchingInTimeframeWithDeadlineInsideWindow() {
-        Instant expiryTime = deadlineWindowFrom.plus(1, ChronoUnit.DAYS);
-        when(deadlineManager.getScheduledDeadlines()).thenReturn(Collections.singletonList(createDeadline(expiryTime)));
-
-        assertThrows(AxonAssertionError.class, () -> validator.expectNoScheduledDeadlineMatching(deadlineWindowFrom, deadlineWindowTo, Matchers.anything()));
-    }
-
-    @Test
-    void noDeadlineMatchingInTimeframeWithOtherDeadlineInsideWindow() {
-        Instant expiryTime = deadlineWindowFrom.plus(1, ChronoUnit.DAYS);
-        when(deadlineManager.getScheduledDeadlines()).thenReturn(Collections.singletonList(createDeadline(expiryTime)));
-
-        assertDoesNotThrow(() -> validator.expectNoScheduledDeadlineMatching(deadlineWindowFrom, deadlineWindowTo, Matchers.nullValue()));
-    }
-
-    @Test
-    void noDeadlineMatchingInTimeframeWithDeadlineAtFrom() {
-        when(deadlineManager.getScheduledDeadlines()).thenReturn(Collections.singletonList(createDeadline(deadlineWindowFrom)));
-
-        assertThrows(AxonAssertionError.class, () -> validator.expectNoScheduledDeadlineMatching(deadlineWindowFrom, deadlineWindowTo, Matchers.anything()));
-    }
-
-    @Test
-    void noDeadlineMatchingInTimeframeWithDeadlineAtTo() {
-        when(deadlineManager.getScheduledDeadlines()).thenReturn(Collections.singletonList(createDeadline(deadlineWindowTo)));
-
-        assertThrows(AxonAssertionError.class, () -> validator.expectNoScheduledDeadlineMatching(deadlineWindowFrom, deadlineWindowTo, Matchers.anything()));
-    }
-
-    @Test
-    void noDeadlineMatchingInTimeframeWithDeadlinesOutsideWindow() {
-        ScheduledDeadlineInfo deadlineBefore = createDeadline(deadlineWindowFrom.minus(1, ChronoUnit.DAYS));
-        ScheduledDeadlineInfo deadlineAfter = createDeadline(deadlineWindowTo.plus(1, ChronoUnit.DAYS));
-        when(deadlineManager.getScheduledDeadlines()).thenReturn(Arrays.asList(deadlineBefore, deadlineAfter));
-
-        assertDoesNotThrow(() -> validator.expectNoScheduledDeadlineMatching(deadlineWindowFrom, deadlineWindowTo, Matchers.anything()));
-    }
-
-    @Test
-    void noDeadlineInTimeframeWithDeadlineInsideWindow() {
-        Instant expiryTime = deadlineWindowFrom.plus(1, ChronoUnit.DAYS);
-        ScheduledDeadlineInfo deadlineInfo = createDeadline(expiryTime);
-        Object deadline = deadlineInfo.deadlineMessage().getPayload();
-        when(deadlineManager.getScheduledDeadlines()).thenReturn(Collections.singletonList(deadlineInfo));
-
-        assertThrows(AxonAssertionError.class, () -> validator.expectNoScheduledDeadline(deadlineWindowFrom, deadlineWindowTo, deadline));
-    }
-
-    @Test
-    void noDeadlineInTimeframeWithOtherDeadlineInsideWindow() {
-        Instant expiryTime = deadlineWindowFrom.plus(1, ChronoUnit.DAYS);
-        when(deadlineManager.getScheduledDeadlines()).thenReturn(Collections.singletonList(createDeadline(expiryTime)));
-
-        assertDoesNotThrow(() -> validator.expectNoScheduledDeadline(deadlineWindowFrom, deadlineWindowTo, new Object()));
-    }
-
-    @Test
-    void noDeadlineInTimeframeWithDeadlineAtFrom() {
-        ScheduledDeadlineInfo deadlineInfo = createDeadline(deadlineWindowFrom);
-        Object deadline = deadlineInfo.deadlineMessage().getPayload();
-        when(deadlineManager.getScheduledDeadlines()).thenReturn(Collections.singletonList(deadlineInfo));
-
-        assertThrows(AxonAssertionError.class, () -> validator.expectNoScheduledDeadline(deadlineWindowFrom, deadlineWindowTo, deadline));
-    }
-
-    @Test
-    void noDeadlineInTimeframeWithDeadlineAtTo() {
-        ScheduledDeadlineInfo deadlineInfo = createDeadline(deadlineWindowTo);
-        Object deadline = deadlineInfo.deadlineMessage().getPayload();
-        when(deadlineManager.getScheduledDeadlines()).thenReturn(Collections.singletonList(deadlineInfo));
-
-        assertThrows(AxonAssertionError.class, () -> validator.expectNoScheduledDeadline(deadlineWindowFrom, deadlineWindowTo, deadline));
-    }
-
-    @Test
-    void noDeadlineInTimeframeWithDeadlinesOutsideWindow() {
-        ScheduledDeadlineInfo deadlineBefore = createDeadline(deadlineWindowFrom.minus(1, ChronoUnit.DAYS));
-        ScheduledDeadlineInfo deadlineAfter = createDeadline(deadlineWindowTo.plus(1, ChronoUnit.DAYS));
-        when(deadlineManager.getScheduledDeadlines()).thenReturn(Arrays.asList(deadlineBefore, deadlineAfter));
-
-        assertDoesNotThrow(() -> validator.expectNoScheduledDeadline(deadlineWindowFrom, deadlineWindowTo, deadlineBefore.deadlineMessage().getPayload()));
-        assertDoesNotThrow(() -> validator.expectNoScheduledDeadline(deadlineWindowFrom, deadlineWindowTo, deadlineAfter.deadlineMessage().getPayload()));
-    }
-
-    @Test
-    void noDeadlineOfTypeInTimeframeWithDeadlineInsideWindow() {
-        Instant expiryTime = deadlineWindowFrom.plus(1, ChronoUnit.DAYS);
-        ScheduledDeadlineInfo deadline = createDeadline(expiryTime);
-        when(deadlineManager.getScheduledDeadlines()).thenReturn(Collections.singletonList(deadline));
-
-        assertThrows(AxonAssertionError.class, () -> validator.expectNoScheduledDeadlineOfType(deadlineWindowFrom, deadlineWindowTo, String.class));
-    }
-
-    @Test
-    void noDeadlineOfTypeInTimeframeWithOtherDeadlineInsideWindow() {
-        Instant expiryTime = deadlineWindowFrom.plus(1, ChronoUnit.DAYS);
-        when(deadlineManager.getScheduledDeadlines()).thenReturn(Collections.singletonList(createDeadline(expiryTime)));
-
-        assertDoesNotThrow(() -> validator.expectNoScheduledDeadlineOfType(deadlineWindowFrom, deadlineWindowTo, Integer.class));
-    }
-
-    @Test
-    void noDeadlineOfTypeInTimeframeWithDeadlineAtFrom() {
-        ScheduledDeadlineInfo deadline = createDeadline(deadlineWindowFrom);
-        when(deadlineManager.getScheduledDeadlines()).thenReturn(Collections.singletonList(deadline));
-
-        assertThrows(AxonAssertionError.class, () -> validator.expectNoScheduledDeadlineOfType(deadlineWindowFrom, deadlineWindowTo, String.class));
-    }
-
-    @Test
-    void noDeadlineOfTypeInTimeframeWithDeadlineAtTo() {
-        ScheduledDeadlineInfo deadline = createDeadline(deadlineWindowTo);
-        when(deadlineManager.getScheduledDeadlines()).thenReturn(Collections.singletonList(deadline));
-
-        assertThrows(AxonAssertionError.class, () -> validator.expectNoScheduledDeadlineOfType(deadlineWindowFrom, deadlineWindowTo, String.class));
-    }
-
-    @Test
-    void noDeadlineOfTypeInTimeframeWithDeadlinesOutsideWindow() {
-        ScheduledDeadlineInfo deadlineBefore = createDeadline(deadlineWindowFrom.minus(1, ChronoUnit.DAYS));
-        ScheduledDeadlineInfo deadlineAfter = createDeadline(deadlineWindowTo.plus(1, ChronoUnit.DAYS));
-        when(deadlineManager.getScheduledDeadlines()).thenReturn(Arrays.asList(deadlineBefore, deadlineAfter));
-
-        assertDoesNotThrow(() -> validator.expectNoScheduledDeadlineOfType(deadlineWindowFrom, deadlineWindowTo, String.class));
-    }
-
-    @Test
-    void noDeadlineWithNameInTimeframeWithDeadlineInsideWindow() {
-        Instant expiryTime = deadlineWindowFrom.plus(1, ChronoUnit.DAYS);
-        when(deadlineManager.getScheduledDeadlines()).thenReturn(Collections.singletonList(createDeadline(expiryTime)));
-
-        assertThrows(AxonAssertionError.class, () -> validator.expectNoScheduledDeadlineWithName(deadlineWindowFrom, deadlineWindowTo, "deadlineName"));
-    }
-
-    @Test
-    void noDeadlineWithNameTimeframeWithOtherDeadlineInsideWindow() {
-        Instant expiryTime = deadlineWindowFrom.plus(1, ChronoUnit.DAYS);
-        when(deadlineManager.getScheduledDeadlines()).thenReturn(Collections.singletonList(createDeadline(expiryTime)));
-
-        assertDoesNotThrow(() -> validator.expectNoScheduledDeadlineWithName(deadlineWindowFrom, deadlineWindowTo, "otherName"));
-    }
-
-    @Test
-    void noDeadlineWithNameInTimeframeWithDeadlineAtFrom() {
-        ScheduledDeadlineInfo deadline = createDeadline(deadlineWindowFrom);
-        when(deadlineManager.getScheduledDeadlines()).thenReturn(Collections.singletonList(deadline));
-
-        assertThrows(AxonAssertionError.class, () -> validator.expectNoScheduledDeadlineWithName(deadlineWindowFrom, deadlineWindowTo, "deadlineName"));
-    }
-
-    @Test
-    void noDeadlineWithNameInTimeframeWithDeadlineAtTo() {
-        ScheduledDeadlineInfo deadline = createDeadline(deadlineWindowTo);
-        when(deadlineManager.getScheduledDeadlines()).thenReturn(Collections.singletonList(deadline));
-
-        assertThrows(AxonAssertionError.class, () -> validator.expectNoScheduledDeadlineWithName(deadlineWindowFrom, deadlineWindowTo, "deadlineName"));
-    }
-
-    @Test
-    void noDeadlineWithNameInTimeframeWithDeadlinesOutsideWindow() {
-        ScheduledDeadlineInfo deadlineBefore = createDeadline(deadlineWindowFrom.minus(1, ChronoUnit.DAYS));
-        ScheduledDeadlineInfo deadlineAfter = createDeadline(deadlineWindowTo.plus(1, ChronoUnit.DAYS));
-        when(deadlineManager.getScheduledDeadlines()).thenReturn(Arrays.asList(deadlineBefore, deadlineAfter));
-
-        assertDoesNotThrow(() -> validator.expectNoScheduledDeadlineWithName(deadlineWindowFrom, deadlineWindowTo, "deadlineName"));
-=======
     void shouldReportFailureForFailedPrimitiveMatching() {
         validator = new ResultValidatorImpl<>(singletonList(asEventMessage("some-string")),
                                               new MatchAllFieldFilter(emptyList()),
@@ -294,19 +116,235 @@
                                               null);
 
         assertThrows(AxonAssertionError.class, () -> validator.expectEvents(new MyEvent("some-other-string", 1)));
->>>>>>> bfe98e27
+    }
+
+    @Test
+    void noDeadlineMatchingInTimeframeWithDeadlineInsideWindow() {
+        Instant expiryTime = deadlineWindowFrom.plus(1, ChronoUnit.DAYS);
+        when(deadlineManager.getScheduledDeadlines()).thenReturn(Collections.singletonList(createDeadline(expiryTime)));
+
+        assertThrows(AxonAssertionError.class,
+                     () -> validator.expectNoScheduledDeadlineMatching(deadlineWindowFrom,
+                                                                       deadlineWindowTo,
+                                                                       Matchers.anything()));
+    }
+
+    @Test
+    void noDeadlineMatchingInTimeframeWithOtherDeadlineInsideWindow() {
+        Instant expiryTime = deadlineWindowFrom.plus(1, ChronoUnit.DAYS);
+        when(deadlineManager.getScheduledDeadlines()).thenReturn(Collections.singletonList(createDeadline(expiryTime)));
+
+        assertDoesNotThrow(() -> validator.expectNoScheduledDeadlineMatching(deadlineWindowFrom,
+                                                                             deadlineWindowTo,
+                                                                             Matchers.nullValue()));
+    }
+
+    @Test
+    void noDeadlineMatchingInTimeframeWithDeadlineAtFrom() {
+        when(deadlineManager.getScheduledDeadlines()).thenReturn(Collections.singletonList(createDeadline(
+                deadlineWindowFrom)));
+
+        assertThrows(AxonAssertionError.class,
+                     () -> validator.expectNoScheduledDeadlineMatching(deadlineWindowFrom,
+                                                                       deadlineWindowTo,
+                                                                       Matchers.anything()));
+    }
+
+    @Test
+    void noDeadlineMatchingInTimeframeWithDeadlineAtTo() {
+        when(deadlineManager.getScheduledDeadlines()).thenReturn(Collections.singletonList(createDeadline(
+                deadlineWindowTo)));
+
+        assertThrows(AxonAssertionError.class,
+                     () -> validator.expectNoScheduledDeadlineMatching(deadlineWindowFrom,
+                                                                       deadlineWindowTo,
+                                                                       Matchers.anything()));
+    }
+
+    @Test
+    void noDeadlineMatchingInTimeframeWithDeadlinesOutsideWindow() {
+        ScheduledDeadlineInfo deadlineBefore = createDeadline(deadlineWindowFrom.minus(1, ChronoUnit.DAYS));
+        ScheduledDeadlineInfo deadlineAfter = createDeadline(deadlineWindowTo.plus(1, ChronoUnit.DAYS));
+        when(deadlineManager.getScheduledDeadlines()).thenReturn(Arrays.asList(deadlineBefore, deadlineAfter));
+
+        assertDoesNotThrow(() -> validator.expectNoScheduledDeadlineMatching(deadlineWindowFrom,
+                                                                             deadlineWindowTo,
+                                                                             Matchers.anything()));
+    }
+
+    @Test
+    void noDeadlineInTimeframeWithDeadlineInsideWindow() {
+        Instant expiryTime = deadlineWindowFrom.plus(1, ChronoUnit.DAYS);
+        ScheduledDeadlineInfo deadlineInfo = createDeadline(expiryTime);
+        Object deadline = deadlineInfo.deadlineMessage().getPayload();
+        when(deadlineManager.getScheduledDeadlines()).thenReturn(Collections.singletonList(deadlineInfo));
+
+        assertThrows(AxonAssertionError.class,
+                     () -> validator.expectNoScheduledDeadline(deadlineWindowFrom, deadlineWindowTo, deadline));
+    }
+
+    @Test
+    void noDeadlineInTimeframeWithOtherDeadlineInsideWindow() {
+        Instant expiryTime = deadlineWindowFrom.plus(1, ChronoUnit.DAYS);
+        when(deadlineManager.getScheduledDeadlines()).thenReturn(Collections.singletonList(createDeadline(expiryTime)));
+
+        assertDoesNotThrow(() -> validator.expectNoScheduledDeadline(deadlineWindowFrom,
+                                                                     deadlineWindowTo,
+                                                                     new Object()));
+    }
+
+    @Test
+    void noDeadlineInTimeframeWithDeadlineAtFrom() {
+        ScheduledDeadlineInfo deadlineInfo = createDeadline(deadlineWindowFrom);
+        Object deadline = deadlineInfo.deadlineMessage().getPayload();
+        when(deadlineManager.getScheduledDeadlines()).thenReturn(Collections.singletonList(deadlineInfo));
+
+        assertThrows(AxonAssertionError.class,
+                     () -> validator.expectNoScheduledDeadline(deadlineWindowFrom, deadlineWindowTo, deadline));
+    }
+
+    @Test
+    void noDeadlineInTimeframeWithDeadlineAtTo() {
+        ScheduledDeadlineInfo deadlineInfo = createDeadline(deadlineWindowTo);
+        Object deadline = deadlineInfo.deadlineMessage().getPayload();
+        when(deadlineManager.getScheduledDeadlines()).thenReturn(Collections.singletonList(deadlineInfo));
+
+        assertThrows(AxonAssertionError.class,
+                     () -> validator.expectNoScheduledDeadline(deadlineWindowFrom, deadlineWindowTo, deadline));
+    }
+
+    @Test
+    void noDeadlineInTimeframeWithDeadlinesOutsideWindow() {
+        ScheduledDeadlineInfo deadlineBefore = createDeadline(deadlineWindowFrom.minus(1, ChronoUnit.DAYS));
+        ScheduledDeadlineInfo deadlineAfter = createDeadline(deadlineWindowTo.plus(1, ChronoUnit.DAYS));
+        when(deadlineManager.getScheduledDeadlines()).thenReturn(Arrays.asList(deadlineBefore, deadlineAfter));
+
+        assertDoesNotThrow(() -> validator.expectNoScheduledDeadline(deadlineWindowFrom,
+                                                                     deadlineWindowTo,
+                                                                     deadlineBefore.deadlineMessage().getPayload()));
+        assertDoesNotThrow(() -> validator.expectNoScheduledDeadline(deadlineWindowFrom,
+                                                                     deadlineWindowTo,
+                                                                     deadlineAfter.deadlineMessage().getPayload()));
+    }
+
+    @Test
+    void noDeadlineOfTypeInTimeframeWithDeadlineInsideWindow() {
+        Instant expiryTime = deadlineWindowFrom.plus(1, ChronoUnit.DAYS);
+        ScheduledDeadlineInfo deadline = createDeadline(expiryTime);
+        when(deadlineManager.getScheduledDeadlines()).thenReturn(Collections.singletonList(deadline));
+
+        assertThrows(AxonAssertionError.class,
+                     () -> validator.expectNoScheduledDeadlineOfType(deadlineWindowFrom,
+                                                                     deadlineWindowTo,
+                                                                     String.class));
+    }
+
+    @Test
+    void noDeadlineOfTypeInTimeframeWithOtherDeadlineInsideWindow() {
+        Instant expiryTime = deadlineWindowFrom.plus(1, ChronoUnit.DAYS);
+        when(deadlineManager.getScheduledDeadlines()).thenReturn(Collections.singletonList(createDeadline(expiryTime)));
+
+        assertDoesNotThrow(() -> validator.expectNoScheduledDeadlineOfType(deadlineWindowFrom,
+                                                                           deadlineWindowTo,
+                                                                           Integer.class));
+    }
+
+    @Test
+    void noDeadlineOfTypeInTimeframeWithDeadlineAtFrom() {
+        ScheduledDeadlineInfo deadline = createDeadline(deadlineWindowFrom);
+        when(deadlineManager.getScheduledDeadlines()).thenReturn(Collections.singletonList(deadline));
+
+        assertThrows(AxonAssertionError.class,
+                     () -> validator.expectNoScheduledDeadlineOfType(deadlineWindowFrom,
+                                                                     deadlineWindowTo,
+                                                                     String.class));
+    }
+
+    @Test
+    void noDeadlineOfTypeInTimeframeWithDeadlineAtTo() {
+        ScheduledDeadlineInfo deadline = createDeadline(deadlineWindowTo);
+        when(deadlineManager.getScheduledDeadlines()).thenReturn(Collections.singletonList(deadline));
+
+        assertThrows(AxonAssertionError.class,
+                     () -> validator.expectNoScheduledDeadlineOfType(deadlineWindowFrom,
+                                                                     deadlineWindowTo,
+                                                                     String.class));
+    }
+
+    @Test
+    void noDeadlineOfTypeInTimeframeWithDeadlinesOutsideWindow() {
+        ScheduledDeadlineInfo deadlineBefore = createDeadline(deadlineWindowFrom.minus(1, ChronoUnit.DAYS));
+        ScheduledDeadlineInfo deadlineAfter = createDeadline(deadlineWindowTo.plus(1, ChronoUnit.DAYS));
+        when(deadlineManager.getScheduledDeadlines()).thenReturn(Arrays.asList(deadlineBefore, deadlineAfter));
+
+        assertDoesNotThrow(() -> validator.expectNoScheduledDeadlineOfType(deadlineWindowFrom,
+                                                                           deadlineWindowTo,
+                                                                           String.class));
+    }
+
+    @Test
+    void noDeadlineWithNameInTimeframeWithDeadlineInsideWindow() {
+        Instant expiryTime = deadlineWindowFrom.plus(1, ChronoUnit.DAYS);
+        when(deadlineManager.getScheduledDeadlines()).thenReturn(Collections.singletonList(createDeadline(expiryTime)));
+
+        assertThrows(AxonAssertionError.class,
+                     () -> validator.expectNoScheduledDeadlineWithName(deadlineWindowFrom,
+                                                                       deadlineWindowTo,
+                                                                       "deadlineName"));
+    }
+
+    @Test
+    void noDeadlineWithNameTimeframeWithOtherDeadlineInsideWindow() {
+        Instant expiryTime = deadlineWindowFrom.plus(1, ChronoUnit.DAYS);
+        when(deadlineManager.getScheduledDeadlines()).thenReturn(Collections.singletonList(createDeadline(expiryTime)));
+
+        assertDoesNotThrow(() -> validator.expectNoScheduledDeadlineWithName(deadlineWindowFrom,
+                                                                             deadlineWindowTo,
+                                                                             "otherName"));
+    }
+
+    @Test
+    void noDeadlineWithNameInTimeframeWithDeadlineAtFrom() {
+        ScheduledDeadlineInfo deadline = createDeadline(deadlineWindowFrom);
+        when(deadlineManager.getScheduledDeadlines()).thenReturn(Collections.singletonList(deadline));
+
+        assertThrows(AxonAssertionError.class,
+                     () -> validator.expectNoScheduledDeadlineWithName(deadlineWindowFrom,
+                                                                       deadlineWindowTo,
+                                                                       "deadlineName"));
+    }
+
+    @Test
+    void noDeadlineWithNameInTimeframeWithDeadlineAtTo() {
+        ScheduledDeadlineInfo deadline = createDeadline(deadlineWindowTo);
+        when(deadlineManager.getScheduledDeadlines()).thenReturn(Collections.singletonList(deadline));
+
+        assertThrows(AxonAssertionError.class,
+                     () -> validator.expectNoScheduledDeadlineWithName(deadlineWindowFrom,
+                                                                       deadlineWindowTo,
+                                                                       "deadlineName"));
+    }
+
+    @Test
+    void noDeadlineWithNameInTimeframeWithDeadlinesOutsideWindow() {
+        ScheduledDeadlineInfo deadlineBefore = createDeadline(deadlineWindowFrom.minus(1, ChronoUnit.DAYS));
+        ScheduledDeadlineInfo deadlineAfter = createDeadline(deadlineWindowTo.plus(1, ChronoUnit.DAYS));
+        when(deadlineManager.getScheduledDeadlines()).thenReturn(Arrays.asList(deadlineBefore, deadlineAfter));
+
+        assertDoesNotThrow(() -> validator.expectNoScheduledDeadlineWithName(deadlineWindowFrom,
+                                                                             deadlineWindowTo,
+                                                                             "deadlineName"));
     }
 
     private List<EventMessage<?>> actualEvents() {
         return singletonList(asEventMessage(new MyEvent("aggregateId", 123))
                                      .andMetaData(singletonMap("key1", "value1")));
     }
-<<<<<<< HEAD
 
     private ScheduledDeadlineInfo createDeadline(Instant expiryTime) {
-        DeadlineMessage<String> deadlineMessage = GenericDeadlineMessage.asDeadlineMessage("deadlineName", "payload", expiryTime);
+        DeadlineMessage<String> deadlineMessage = GenericDeadlineMessage.asDeadlineMessage("deadlineName",
+                                                                                           "payload",
+                                                                                           expiryTime);
         return new ScheduledDeadlineInfo(expiryTime, "deadlineName", "1", 0, deadlineMessage, null);
     }
-=======
->>>>>>> bfe98e27
 }