--- conflicted
+++ resolved
@@ -112,8 +112,9 @@
             return true;
         };
 
-<<<<<<< HEAD
-        return new UpdateHandlerRegistration<>(registration, processor.replay(updateBufferSize).autoConnect());
+        return new UpdateHandlerRegistration<>(registration,
+                                               processor.replay(updateBufferSize).autoConnect(),
+                                               fluxSinkWrapper::complete);
     }
 
     @Override
@@ -131,16 +132,11 @@
         updateHandlers.put(query, sinksManyWrapper);
 
         Registration registration = () -> {
-            sinksManyWrapper.complete();
+            removeHandler.run();
             return true;
         };
 
-        return new UpdateHandlerRegistration<>(registration, updateMessageFlux);
-=======
-        return new UpdateHandlerRegistration<>(registration,
-                                               processor.replay(updateBufferSize).autoConnect(),
-                                               fluxSinkWrapper::complete);
->>>>>>> 377a0795
+        return new UpdateHandlerRegistration<>(registration, updateMessageFlux, sinksManyWrapper::complete);
     }
 
     @Override
