--- conflicted
+++ resolved
@@ -45,9 +45,6 @@
     }
 
     @Test
-<<<<<<< HEAD
-    void testCancelingRegistrationDoesNotCompleteFluxOfUpdatesOldApi() {
-=======
     void testConcurrentUpdateEmitting() {
         SubscriptionQueryMessage<String, List<String>, String> queryMessage = new GenericSubscriptionQueryMessage<>(
                 "some-payload",
@@ -70,8 +67,7 @@
     }
 
     @Test
-    void testCancelingRegistrationDoesNotCompleteFluxOfUpdates() {
->>>>>>> 5f4dfcf9
+    void testCancelingRegistrationDoesNotCompleteFluxOfUpdatesOldApi() {
         SubscriptionQueryMessage<String, List<String>, String> queryMessage = new GenericSubscriptionQueryMessage<>(
                 "some-payload",
                 "chatMessages",
