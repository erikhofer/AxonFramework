/*
 * Copyright (c) 2010-2021. Axon Framework
 *
 * Licensed under the Apache License, Version 2.0 (the "License");
 * you may not use this file except in compliance with the License.
 * You may obtain a copy of the License at
 *
 *    http://www.apache.org/licenses/LICENSE-2.0
 *
 * Unless required by applicable law or agreed to in writing, software
 * distributed under the License is distributed on an "AS IS" BASIS,
 * WITHOUT WARRANTIES OR CONDITIONS OF ANY KIND, either express or implied.
 * See the License for the specific language governing permissions and
 * limitations under the License.
 */
package org.axonframework.queryhandling;

import net.bytebuddy.implementation.SuperMethodCall;
import org.axonframework.common.ReflectionUtils;
import org.axonframework.common.Registration;
import org.axonframework.common.transaction.Transaction;
import org.axonframework.common.transaction.TransactionManager;
import org.axonframework.messaging.Message;
import org.axonframework.messaging.MessageHandler;
import org.axonframework.messaging.MessageHandlerInterceptor;
import org.axonframework.messaging.MetaData;
import org.axonframework.messaging.correlation.MessageOriginProvider;
import org.axonframework.messaging.interceptors.CorrelationDataInterceptor;
import org.axonframework.messaging.responsetypes.ResponseType;
import org.axonframework.messaging.responsetypes.ResponseTypes;
import org.axonframework.monitoring.MessageMonitor;
import org.axonframework.utils.MockException;
import org.junit.jupiter.api.*;
<<<<<<< HEAD
import org.reactivestreams.Publisher;
=======
import reactor.core.publisher.Flux;
>>>>>>> 5473ba38
import reactor.core.publisher.Mono;

import java.lang.reflect.Type;
import java.time.Duration;
import java.util.ArrayList;
import java.util.Collection;
import java.util.Collections;
import java.util.List;
import java.util.Objects;
import java.util.Optional;
import java.util.Set;
import java.util.concurrent.CompletableFuture;
import java.util.concurrent.CountDownLatch;
import java.util.concurrent.ExecutionException;
import java.util.concurrent.Future;
import java.util.concurrent.TimeUnit;
import java.util.concurrent.atomic.AtomicInteger;
import java.util.concurrent.atomic.AtomicLong;
import java.util.stream.Collectors;

import static java.util.Arrays.asList;
import static java.util.stream.Collectors.toSet;
import static org.axonframework.common.ReflectionUtils.methodOf;
import static org.junit.jupiter.api.Assertions.*;
import static org.mockito.Mockito.*;

/**
 * Test class validating the {@link SimpleQueryBus}.
 *
 * @author Marc Gathier
 */
class SimpleQueryBusTest {

    private static final String TRACE_ID = "traceId";
    private static final String CORRELATION_ID = "correlationId";
    private final ResponseType<String> singleStringResponse = ResponseTypes.instanceOf(String.class);
    private SimpleQueryBus testSubject;
    private MessageMonitor<QueryMessage<?, ?>> messageMonitor;
    private QueryInvocationErrorHandler errorHandler;
    private MessageMonitor.MonitorCallback monitorCallback;

    @SuppressWarnings("unchecked")
    @BeforeEach
    void setUp() {
        messageMonitor = mock(MessageMonitor.class);
        errorHandler = mock(QueryInvocationErrorHandler.class);
        monitorCallback = mock(MessageMonitor.MonitorCallback.class);
        when(messageMonitor.onMessageIngested(any())).thenReturn(monitorCallback);

        testSubject = SimpleQueryBus.builder()
                                    .messageMonitor(messageMonitor)
                                    .errorHandler(errorHandler)
                                    .build();

        MessageHandlerInterceptor<QueryMessage<?, ?>> correlationDataInterceptor =
                new CorrelationDataInterceptor<>(new MessageOriginProvider(CORRELATION_ID, TRACE_ID));
        testSubject.registerHandlerInterceptor(correlationDataInterceptor);
    }

    @Test
    public void testHandlerInterceptorThrowsException() throws ExecutionException, InterruptedException {
        testSubject.subscribe("test", String.class, q -> q.getPayload().toString());

        testSubject.registerHandlerInterceptor((unitOfWork, interceptorChain) -> {
            throw new RuntimeException("Faking");
        });

        CompletableFuture<QueryResponseMessage<String>> result = testSubject.query(
                new GenericQueryMessage<>("hello", "test", ResponseTypes.instanceOf(String.class))
        );

        assertTrue(result.isDone());
        assertTrue(result.get().isExceptional());
    }

    @Test
    void testSubscribe() {
        testSubject.subscribe("test", String.class, Message::getPayload);

        assertEquals(1, testSubject.getSubscriptions().size());
        assertEquals(1, testSubject.getSubscriptions().values().iterator().next().size());

        testSubject.subscribe("test", String.class, (q) -> "aa" + q.getPayload());

        assertEquals(1, testSubject.getSubscriptions().size());
        assertEquals(2, testSubject.getSubscriptions().values().iterator().next().size());

        testSubject.subscribe("test2", String.class, (q) -> "aa" + q.getPayload());

        assertEquals(2, testSubject.getSubscriptions().size());
    }

    @Test
    void testSubscribingSameHandlerTwiceInvokedOnce() throws Exception {
        AtomicInteger invocationCount = new AtomicInteger();
        MessageHandler<QueryMessage<?, String>> handler = message -> {
            invocationCount.incrementAndGet();
            return "reply";
        };
        Registration subscription = testSubject.subscribe("test", String.class, handler);
        testSubject.subscribe("test", String.class, handler);

        QueryMessage<String, String> testQueryMessage =
                new GenericQueryMessage<>("request", "test", singleStringResponse);
        String result = testSubject.query(testQueryMessage).thenApply(QueryResponseMessage::getPayload).get();

        assertEquals("reply", result);
        assertEquals(1, invocationCount.get());
        assertTrue(subscription.cancel());
        assertTrue(testSubject.query(testQueryMessage).isDone());
        assertTrue(testSubject.query(testQueryMessage).isCompletedExceptionally());
    }

    /*
     * This test ensures that the QueryResponseMessage is created inside the scope of the Unit of Work, and therefore
     * contains the correlation data registered with the Unit of Work
     */
    @Test
    void testQueryResultContainsCorrelationData() throws Exception {
        testSubject.subscribe(String.class.getName(), String.class, (q) -> q.getPayload() + "1234");

        QueryMessage<String, String> testQueryMessage = new GenericQueryMessage<>("hello", singleStringResponse)
                .andMetaData(Collections.singletonMap(TRACE_ID, "fakeTraceId"));
        CompletableFuture<QueryResponseMessage<String>> result = testSubject.query(testQueryMessage);

        assertTrue(result.isDone(), "SimpleQueryBus should resolve CompletableFutures directly");
        assertEquals("hello1234", result.get().getPayload());
        assertEquals(
                MetaData.with(CORRELATION_ID, testQueryMessage.getIdentifier()).and(TRACE_ID, "fakeTraceId"),
                result.get().getMetaData()
        );
    }

    @Test
    void testNullResponseProperlyReturned() throws ExecutionException, InterruptedException {
        testSubject.subscribe(String.class.getName(), String.class, p -> null);
        QueryMessage<String, String> testQueryMessage = new GenericQueryMessage<>("hello", singleStringResponse)
                .andMetaData(Collections.singletonMap(TRACE_ID, "fakeTraceId"));
        CompletableFuture<QueryResponseMessage<String>> result = testSubject.query(testQueryMessage);

        assertTrue(result.isDone(), "SimpleQueryBus should resolve CompletableFutures directly");
        assertNull(result.get().getPayload());
        assertEquals(String.class, result.get().getPayloadType());
        assertEquals(
                MetaData.with(CORRELATION_ID, testQueryMessage.getIdentifier()).and(TRACE_ID, "fakeTraceId"),
                result.get().getMetaData()
        );
    }

    @Test
    void testQueryWithTransaction() throws Exception {
        TransactionManager mockTxManager = mock(TransactionManager.class);
        Transaction mockTx = mock(Transaction.class);
        when(mockTxManager.startTransaction()).thenReturn(mockTx);
        testSubject = SimpleQueryBus.builder()
                                    .transactionManager(mockTxManager)
                                    .build();

        testSubject.subscribe(String.class.getName(),
                              methodOf(this.getClass(), "stringListQueryHandler").getGenericReturnType(),
                              q -> asList(q.getPayload() + "1234", q.getPayload() + "567"));

        QueryMessage<String, List<String>> testQueryMessage =
                new GenericQueryMessage<>("hello", ResponseTypes.multipleInstancesOf(String.class));
        CompletableFuture<List<String>> result = testSubject.query(testQueryMessage)
                                                            .thenApply(QueryResponseMessage::getPayload);

        assertTrue(result.isDone());
        List<String> completedResult = result.get();
        assertTrue(completedResult.contains("hello1234"));
        assertTrue(completedResult.contains("hello567"));
        verify(mockTxManager).startTransaction();
        verify(mockTx).commit();
    }

    @SuppressWarnings("unused") // Used by 'testQueryWithTransaction()' to generate query handler response type
    public List<String> stringListQueryHandler() {
        return new ArrayList<>();
    }

    @Test
    void testQuerySingleWithTransaction() throws Exception {
        TransactionManager mockTxManager = mock(TransactionManager.class);
        Transaction mockTx = mock(Transaction.class);
        when(mockTxManager.startTransaction()).thenReturn(mockTx);
        testSubject = SimpleQueryBus.builder()
                                    .transactionManager(mockTxManager)
                                    .build();

        testSubject.subscribe(String.class.getName(), String.class, (q) -> q.getPayload() + "1234");

        QueryMessage<String, String> testQueryMessage = new GenericQueryMessage<>("hello", singleStringResponse);
        CompletableFuture<String> result = testSubject.query(testQueryMessage)
                                                      .thenApply(QueryResponseMessage::getPayload);

        assertEquals("hello1234", result.get());
        verify(mockTxManager).startTransaction();
        verify(mockTx).commit();
    }

    @Test
    void testQueryForSingleResultWithUnsuitableHandlers() throws Exception {
        AtomicInteger invocationCount = new AtomicInteger();
        MessageHandler<? super QueryMessage<?, ?>> failingHandler = message -> {
            invocationCount.incrementAndGet();
            throw new NoHandlerForQueryException("Mock");
        };
        MessageHandler<? super QueryMessage<?, String>> passingHandler = message -> {
            invocationCount.incrementAndGet();
            return "reply";
        };
        testSubject.subscribe("query", String.class, failingHandler);
        //noinspection FunctionalExpressionCanBeFolded,Convert2MethodRef,Convert2MethodRef
        testSubject.subscribe("query", String.class, message -> failingHandler.handle(message));
        testSubject.subscribe("query", String.class, passingHandler);

        QueryMessage<String, String> testQueryMessage =
                new GenericQueryMessage<>("query", "query", singleStringResponse);
        CompletableFuture<String> result = testSubject.query(testQueryMessage)
                                                      .thenApply(QueryResponseMessage::getPayload);

        assertTrue(result.isDone());
        assertEquals("reply", result.get());
        assertEquals(3, invocationCount.get());
    }

    @Test
    void testQueryWithOnlyUnsuitableResultsInException() throws Exception {
        testSubject.subscribe("query", String.class, message -> {
            throw new NoHandlerForQueryException("Mock");
        });

        QueryMessage<String, String> testQueryMessage =
                new GenericQueryMessage<>("query", "query", singleStringResponse);
        CompletableFuture<QueryResponseMessage<String>> result = testSubject.query(testQueryMessage);

        assertTrue(result.isDone());
        assertTrue(result.isCompletedExceptionally());
        assertEquals("NoHandlerForQueryException", result.thenApply(QueryResponseMessage::getPayload)
                                                         .exceptionally(e -> e.getCause().getClass().getSimpleName())
                                                         .get());
    }

    @Test
    void testQueryReturnsResponseMessageFromHandlerAsIs() throws Exception {
        GenericQueryResponseMessage<String> soleResult =
                new GenericQueryResponseMessage<>("soleResult");
        testSubject.subscribe("query", String.class, message -> soleResult);

        QueryMessage<String, String> testQueryMessage =
                new GenericQueryMessage<>("query", "query", singleStringResponse);
        CompletableFuture<QueryResponseMessage<String>> result = testSubject.query(testQueryMessage);

        assertTrue(result.isDone());
        assertSame(result.get(), soleResult);
    }

    @Test
    void testQueryWithHandlersResultsInException() throws Exception {
        QueryMessage<String, String> testQueryMessage =
                new GenericQueryMessage<>("query", "query", singleStringResponse);
        CompletableFuture<QueryResponseMessage<String>> result = testSubject.query(testQueryMessage);

        assertTrue(result.isDone());
        assertTrue(result.isCompletedExceptionally());
        assertEquals("NoHandlerForQueryException", result.thenApply(QueryResponseMessage::getPayload)
                                                         .exceptionally(e -> e.getCause().getClass().getSimpleName())
                                                         .get());
    }

    @Test
    void testQueryForSingleResultWillReportErrors() throws Exception {
        MessageHandler<? super QueryMessage<?, ?>> failingHandler = message -> {
            throw new MockException("Mock");
        };
        testSubject.subscribe("query", String.class, failingHandler);

        QueryMessage<String, String> testQueryMessage =
                new GenericQueryMessage<>("query", "query", singleStringResponse);
        CompletableFuture<QueryResponseMessage<String>> result = testSubject.query(testQueryMessage);

        assertTrue(result.isDone());
        assertFalse(result.isCompletedExceptionally());
        QueryResponseMessage<String> queryResponseMessage = result.get();
        assertTrue(queryResponseMessage.isExceptional());
        assertEquals("Mock", queryResponseMessage.exceptionResult().getMessage());
    }

    @Test
    void testQueryWithInterceptors() throws Exception {
        testSubject.registerDispatchInterceptor(
                messages -> (i, m) -> m.andMetaData(Collections.singletonMap("key", "value"))
        );
        testSubject.registerHandlerInterceptor((unitOfWork, interceptorChain) -> {
            if (unitOfWork.getMessage().getMetaData().containsKey("key")) {
                return "fakeReply";
            }
            return interceptorChain.proceed();
        });
        testSubject.subscribe(String.class.getName(), String.class, (q) -> q.getPayload() + "1234");

        QueryMessage<String, String> testQueryMessage = new GenericQueryMessage<>("hello", singleStringResponse);
        CompletableFuture<String> result = testSubject.query(testQueryMessage)
                                                      .thenApply(QueryResponseMessage::getPayload);

        assertEquals("fakeReply", result.get());
    }

    @Test
    void testQueryDoesNotArriveAtUnsubscribedHandler() throws Exception {
        testSubject.subscribe(String.class.getName(), String.class, (q) -> "1234");
        testSubject.subscribe(String.class.getName(), String.class, (q) -> q.getPayload() + " is not here!").close();

        QueryMessage<String, String> testQueryMessage = new GenericQueryMessage<>("hello", singleStringResponse);
        CompletableFuture<String> result = testSubject.query(testQueryMessage)
                                                      .thenApply(QueryResponseMessage::getPayload);

        assertEquals("1234", result.get());
    }

    @Test
    void testQueryReturnsException() throws Exception {
        MockException mockException = new MockException();
        testSubject.subscribe(String.class.getName(), String.class, (q) -> {
            throw mockException;
        });

        QueryMessage<String, String> testQueryMessage = new GenericQueryMessage<>("hello", singleStringResponse);
        CompletableFuture<QueryResponseMessage<String>> result = testSubject.query(testQueryMessage);

        assertTrue(result.isDone());
        assertFalse(result.isCompletedExceptionally());
        QueryResponseMessage<String> queryResponseMessage = result.get();
        assertTrue(queryResponseMessage.isExceptional());
        assertEquals(mockException, queryResponseMessage.exceptionResult());
    }

    @Test
    void testQueryUnknown() throws Exception {
        QueryMessage<String, String> testQueryMessage = new GenericQueryMessage<>("hello", singleStringResponse);
        CompletableFuture<?> result = testSubject.query(testQueryMessage);

        try {
            result.get();
            fail("Expected exception");
        } catch (ExecutionException e) {
            assertEquals(NoHandlerForQueryException.class, e.getCause().getClass());
        }
    }

    @Test
    void testQueryUnsubscribedHandlers() throws Exception {
        testSubject.subscribe(String.class.getName(), String.class, (q) -> q.getPayload() + " is not here!").close();
        testSubject.subscribe(String.class.getName(), String.class, (q) -> q.getPayload() + " is not here!").close();

        QueryMessage<String, String> testQueryMessage = new GenericQueryMessage<>("hello", singleStringResponse);
        CompletableFuture<?> result = testSubject.query(testQueryMessage);

        try {
            result.get();
            fail("Expected exception");
        } catch (ExecutionException e) {
            assertEquals(NoHandlerForQueryException.class, e.getCause().getClass());
        }
        verify(messageMonitor, times(1)).onMessageIngested(any());
        verify(monitorCallback, times(1)).reportFailure(any());
    }

    @Test
    void testScatterGather() {
        int expectedResults = 3;

        testSubject.subscribe(String.class.getName(), String.class, q -> q.getPayload() + "1234");
        testSubject.subscribe(String.class.getName(), String.class, q -> q.getPayload() + "5678");
        testSubject.subscribe(String.class.getName(), String.class, q -> q.getPayload() + "90");

        QueryMessage<String, String> testQueryMessage = new GenericQueryMessage<>("Hello, World", singleStringResponse);
        Set<QueryResponseMessage<String>> results = testSubject.scatterGather(testQueryMessage, 0, TimeUnit.SECONDS)
                                                               .collect(toSet());

        assertEquals(expectedResults, results.size());
        Set<String> resultSet = results.stream().map(Message::getPayload).collect(toSet());
        assertEquals(expectedResults, resultSet.size());
        verify(messageMonitor, times(1)).onMessageIngested(any());
        verify(monitorCallback, times(3)).reportSuccess();
    }

    @Test
    void testScatterGatherOnArrayQueryHandlers() throws NoSuchMethodException {
        int expectedQueryResponses = 3;
        int expectedResults = 6;

        testSubject.subscribe(String.class.getName(),
                              methodOf(getClass(), "stringArrayQueryHandler").getGenericReturnType(),
                              q -> new String[]{q.getPayload() + "12", q.getPayload() + "34"});
        testSubject.subscribe(String.class.getName(),
                              methodOf(getClass(), "stringArrayQueryHandler").getGenericReturnType(),
                              q -> new String[]{q.getPayload() + "56", q.getPayload() + "78"});
        testSubject.subscribe(String.class.getName(),
                              methodOf(getClass(), "stringArrayQueryHandler").getGenericReturnType(),
                              q -> new String[]{q.getPayload() + "9", q.getPayload() + "0"});

        QueryMessage<String, List<String>> testQueryMessage =
                new GenericQueryMessage<>("Hello, World", ResponseTypes.multipleInstancesOf(String.class));
        Set<QueryResponseMessage<List<String>>> results =
                testSubject.scatterGather(testQueryMessage, 0, TimeUnit.SECONDS)
                           .collect(toSet());

        assertEquals(expectedQueryResponses, results.size());
        Set<String> resultSet = results.stream()
                                       .map(Message::getPayload)
                                       .flatMap(Collection::stream)
                                       .collect(toSet());
        assertEquals(expectedResults, resultSet.size());
        verify(messageMonitor, times(1)).onMessageIngested(any());
        verify(monitorCallback, times(3)).reportSuccess();
    }

    @SuppressWarnings("unused")// Used by 'testScatterGatherOnArrayQueryHandlers' to generate queryHandler responseType
    public String[] stringArrayQueryHandler() {
        return new String[]{};
    }

    @Test
    void testScatterGatherWithTransaction() {
        TransactionManager mockTxManager = mock(TransactionManager.class);
        Transaction mockTx = mock(Transaction.class);
        when(mockTxManager.startTransaction()).thenReturn(mockTx);
        testSubject = SimpleQueryBus.builder()
                                    .messageMonitor(messageMonitor)
                                    .transactionManager(mockTxManager)
                                    .errorHandler(errorHandler)
                                    .build();

        testSubject.subscribe(String.class.getName(), String.class, (q) -> q.getPayload() + "1234");
        testSubject.subscribe(String.class.getName(), String.class, (q) -> q.getPayload() + "567");

        QueryMessage<String, String> testQueryMessage = new GenericQueryMessage<>("Hello, World", singleStringResponse);
        Set<Object> results = testSubject.scatterGather(testQueryMessage, 0, TimeUnit.SECONDS).collect(toSet());

        assertEquals(2, results.size());
        verify(messageMonitor, times(1)).onMessageIngested(any());
        verify(monitorCallback, times(2)).reportSuccess();
        verify(mockTxManager, times(2)).startTransaction();
        verify(mockTx, times(2)).commit();
    }

    @Test
    void testScatterGatherWithTransactionRollsBackOnFailure() {
        TransactionManager mockTxManager = mock(TransactionManager.class);
        Transaction mockTx = mock(Transaction.class);
        when(mockTxManager.startTransaction()).thenReturn(mockTx);
        testSubject = SimpleQueryBus.builder()
                                    .messageMonitor(messageMonitor)
                                    .transactionManager(mockTxManager)
                                    .errorHandler(errorHandler)
                                    .build();

        testSubject.subscribe(String.class.getName(), String.class, (q) -> q.getPayload() + "1234");
        testSubject.subscribe(String.class.getName(), String.class, (q) -> {
            throw new MockException();
        });

        QueryMessage<String, String> testQueryMessage = new GenericQueryMessage<>("Hello, World", singleStringResponse);
        Set<Object> results = testSubject.scatterGather(testQueryMessage, 0, TimeUnit.SECONDS).collect(toSet());

        assertEquals(1, results.size());
        verify(messageMonitor, times(1)).onMessageIngested(any());
        verify(monitorCallback, times(1)).reportSuccess();
        verify(monitorCallback, times(1)).reportFailure(isA(MockException.class));
        verify(mockTxManager, times(2)).startTransaction();
        verify(mockTx, times(1)).commit();
        verify(mockTx, times(1)).rollback();
    }

    @Test
    void testQueryFirstFromScatterGatherWillCommitUnitOfWork() {
        TransactionManager mockTxManager = mock(TransactionManager.class);
        Transaction mockTx = mock(Transaction.class);
        when(mockTxManager.startTransaction()).thenReturn(mockTx);
        testSubject = SimpleQueryBus.builder()
                                    .messageMonitor(messageMonitor)
                                    .transactionManager(mockTxManager)
                                    .errorHandler(errorHandler)
                                    .build();

        testSubject.subscribe(String.class.getName(), String.class, (q) -> q.getPayload() + "1234");
        testSubject.subscribe(String.class.getName(), String.class, (q) -> q.getPayload() + "567");

        QueryMessage<String, String> testQueryMessage = new GenericQueryMessage<>("Hello, World", singleStringResponse);
        Optional<QueryResponseMessage<String>> firstResult =
                testSubject.scatterGather(testQueryMessage, 0, TimeUnit.SECONDS).findFirst();

        assertTrue(firstResult.isPresent());
        verify(messageMonitor, times(1)).onMessageIngested(any());
        verify(monitorCallback, atMost(2)).reportSuccess();
        verify(mockTxManager).startTransaction();
        verify(mockTx).commit();
    }

    @Test
    void testScatterGatherWithInterceptors() {
        testSubject.registerDispatchInterceptor(
                messages -> (i, m) -> m.andMetaData(Collections.singletonMap("key", "value"))
        );
        testSubject.registerHandlerInterceptor((unitOfWork, interceptorChain) -> {
            if (unitOfWork.getMessage().getMetaData().containsKey("key")) {
                return "fakeReply";
            }
            return interceptorChain.proceed();
        });
        testSubject.subscribe(String.class.getName(), String.class, (q) -> q.getPayload() + "1234");
        testSubject.subscribe(String.class.getName(), String.class, (q) -> q.getPayload() + "567");

        QueryMessage<String, String> testQueryMessage = new GenericQueryMessage<>("Hello, World", singleStringResponse);
        List<String> results = testSubject.scatterGather(testQueryMessage, 0, TimeUnit.SECONDS)
                                          .map(Message::getPayload)
                                          .collect(Collectors.toList());

        assertEquals(2, results.size());
        verify(messageMonitor, times(1)).onMessageIngested(any());
        verify(monitorCallback, times(2)).reportSuccess();
        assertEquals(asList("fakeReply", "fakeReply"), results);
    }

    @Test
    void testScatterGatherReturnsEmptyStreamWhenNoHandlersAvailable() {
        QueryMessage<String, String> testQueryMessage = new GenericQueryMessage<>("Hello, World", singleStringResponse);
        Set<Object> allResults = testSubject.scatterGather(testQueryMessage, 0, TimeUnit.SECONDS).collect(toSet());

        assertEquals(0, allResults.size());
        verify(messageMonitor).onMessageIngested(any());
        verify(monitorCallback).reportIgnored();
    }

    @Test
    void testScatterGatherReportsExceptionsWithErrorHandler() {
        testSubject.subscribe(String.class.getName(), String.class, (q) -> q.getPayload() + "1234");
        testSubject.subscribe(String.class.getName(), String.class, (q) -> {
            throw new MockException();
        });

        QueryMessage<String, String> testQueryMessage = new GenericQueryMessage<>("Hello, World", singleStringResponse);
        Set<Object> results = testSubject.scatterGather(testQueryMessage, 0, TimeUnit.SECONDS).collect(toSet());

        assertEquals(1, results.size());
        verify(errorHandler).onError(isA(MockException.class), eq(testQueryMessage), isA(MessageHandler.class));
        verify(messageMonitor, times(1)).onMessageIngested(any());
        verify(monitorCallback, times(1)).reportSuccess();
        verify(monitorCallback, times(1)).reportFailure(isA(MockException.class));
    }

    @Test
    void testQueryResponseMessageCorrelationData() throws ExecutionException, InterruptedException {
        testSubject.subscribe(String.class.getName(), String.class, (q) -> q.getPayload() + "1234");
        testSubject.registerHandlerInterceptor(new CorrelationDataInterceptor<>(new MessageOriginProvider()));
        QueryMessage<String, String> testQueryMessage = new GenericQueryMessage<>("Hello, World", singleStringResponse);
        QueryResponseMessage<String> queryResponseMessage = testSubject.query(testQueryMessage).get();
        assertEquals(testQueryMessage.getIdentifier(), queryResponseMessage.getMetaData().get("traceId"));
        assertEquals(testQueryMessage.getIdentifier(), queryResponseMessage.getMetaData().get("correlationId"));
        assertEquals("Hello, World1234", queryResponseMessage.getPayload());
    }

    @Test
    void testSubscriptionQueryReportsExceptionInInitialResult() {
        testSubject.subscribe(String.class.getName(), String.class, q -> {
            throw new MockException();
        });

        SubscriptionQueryResult<QueryResponseMessage<String>, SubscriptionQueryUpdateMessage<String>> result = testSubject
                .subscriptionQuery(new GenericSubscriptionQueryMessage<>("test",
                                                                         ResponseTypes.instanceOf(String.class),
                                                                         ResponseTypes.instanceOf(String.class)));
        Mono<QueryResponseMessage<String>> initialResult = result.initialResult();
        //noinspection ConstantConditions
        assertFalse(initialResult.map(r -> false).onErrorReturn(MockException.class::isInstance, true).block(),
                    "Exception by handler should be reported in result, not on Mono");
        //noinspection ConstantConditions
        assertTrue(initialResult.block().isExceptional());
    }

    @Test
    void testSubscriptionQueryIncreasingProjection() throws InterruptedException {
        CountDownLatch ten = new CountDownLatch(1);
        CountDownLatch hundred = new CountDownLatch(1);
        CountDownLatch thousand = new CountDownLatch(1);
        final AtomicLong value = new AtomicLong();
        testSubject.subscribe("queryName", Long.class, q -> value.get());
        QueryUpdateEmitter updateEmitter = testSubject.queryUpdateEmitter();
        Flux.interval(Duration.ofMillis(0), Duration.ofMillis(3))
            .doOnNext(next -> {
                if (next == 10L) {
                    ten.countDown();
                }
                if (next == 100L) {
                    hundred.countDown();
                }
                if (next == 1000L) {
                    thousand.countDown();
                }
                value.set(next);
                updateEmitter.emit(query -> "queryName".equals(query.getQueryName()), next);
            })
            .doOnComplete(() -> updateEmitter.complete(query -> "queryName".equals(query.getQueryName())))
            .subscribe();


        SubscriptionQueryResult<QueryResponseMessage<Long>, SubscriptionQueryUpdateMessage<Long>> result = testSubject
                .subscriptionQuery(new GenericSubscriptionQueryMessage<>("test",
                                                                         "queryName",
                                                                         ResponseTypes.instanceOf(Long.class),
                                                                         ResponseTypes.instanceOf(Long.class)));
        Mono<QueryResponseMessage<Long>> initialResult = result.initialResult();
        ten.await();
        Long firstInitialResult = Objects.requireNonNull(initialResult.block()).getPayload();
        hundred.await();
        Long fistUpdate = Objects.requireNonNull(result.updates().next().block()).getPayload();
        thousand.await();
        Long anotherInitialResult = Objects.requireNonNull(initialResult.block()).getPayload();
        assertTrue(fistUpdate <= firstInitialResult + 1);
        assertTrue(firstInitialResult <= anotherInitialResult);
    }

    @Test
    void testQueryReportsExceptionInResponseMessage() throws ExecutionException, InterruptedException {
        testSubject.subscribe(String.class.getName(), String.class, q -> {
            throw new MockException();
        });

        CompletableFuture<QueryResponseMessage<String>> result = testSubject.query(
                new GenericQueryMessage<>("test", ResponseTypes.instanceOf(String.class))
        );
        assertFalse(result.thenApply(r -> false).exceptionally(MockException.class::isInstance).get(),
                    "Exception by handler should be reported in result, not on Mono");
        assertTrue(result.get().isExceptional());
    }

    @Test
    void testQueryHandlerDeclaresFutureResponseType() throws Exception {
        Type responseType = ReflectionUtils.methodOf(getClass(), "futureMethod").getGenericReturnType();
        testSubject.subscribe(String.class.getName(),
                              responseType,
                              (q) -> CompletableFuture.completedFuture(q.getPayload() + "1234"));

        QueryMessage<String, String> testQueryMessage = new GenericQueryMessage<>("hello", singleStringResponse);
        CompletableFuture<QueryResponseMessage<String>> result = testSubject.query(testQueryMessage);

        assertTrue(result.isDone(), "SimpleQueryBus should resolve CompletableFutures directly");
        assertEquals("hello1234", result.get().getPayload());
    }

    @Test
    void testQueryHandlerDeclaresCompletableFutureResponseType() throws Exception {
        Type responseType = ReflectionUtils.methodOf(getClass(), "completableFutureMethod").getGenericReturnType();
        testSubject.subscribe(String.class.getName(),
                              responseType,
                              (q) -> CompletableFuture.completedFuture(q.getPayload() + "1234"));

        QueryMessage<String, String> testQueryMessage = new GenericQueryMessage<>("hello", singleStringResponse);
        CompletableFuture<QueryResponseMessage<String>> result = testSubject.query(testQueryMessage);

        assertTrue(result.isDone(), "SimpleQueryBus should resolve CompletableFutures directly");
        assertEquals("hello1234", result.get().getPayload());
    }

    @SuppressWarnings("unused")
    public Future<String> futureMethod() {
        return null;
    }

    @SuppressWarnings("unused")
    public CompletableFuture<String> completableFutureMethod() {
        return null;
    }
}<|MERGE_RESOLUTION|>--- conflicted
+++ resolved
@@ -1,5 +1,5 @@
 /*
- * Copyright (c) 2010-2021. Axon Framework
+ * Copyright (c) 2010-2022. Axon Framework
  *
  * Licensed under the Apache License, Version 2.0 (the "License");
  * you may not use this file except in compliance with the License.
@@ -31,11 +31,8 @@
 import org.axonframework.monitoring.MessageMonitor;
 import org.axonframework.utils.MockException;
 import org.junit.jupiter.api.*;
-<<<<<<< HEAD
 import org.reactivestreams.Publisher;
-=======
 import reactor.core.publisher.Flux;
->>>>>>> 5473ba38
 import reactor.core.publisher.Mono;
 
 import java.lang.reflect.Type;
