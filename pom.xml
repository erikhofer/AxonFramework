<?xml version="1.0" encoding="UTF-8"?>
<!--
  ~ Copyright (c) 2010-2022. Axon Framework
  ~
  ~ Licensed under the Apache License, Version 2.0 (the "License");
  ~ you may not use this file except in compliance with the License.
  ~ You may obtain a copy of the License at
  ~
  ~    http://www.apache.org/licenses/LICENSE-2.0
  ~
  ~ Unless required by applicable law or agreed to in writing, software
  ~ distributed under the License is distributed on an "AS IS" BASIS,
  ~ WITHOUT WARRANTIES OR CONDITIONS OF ANY KIND, either express or implied.
  ~ See the License for the specific language governing permissions and
  ~ limitations under the License.
  -->

<project xmlns="http://maven.apache.org/POM/4.0.0" xmlns:xsi="http://www.w3.org/2001/XMLSchema-instance" xsi:schemaLocation="http://maven.apache.org/POM/4.0.0 http://maven.apache.org/xsd/maven-4.0.0.xsd">

    <groupId>org.axonframework</groupId>
    <artifactId>axon</artifactId>
<<<<<<< HEAD
    <version>4.6.0-SNAPSHOT</version>
=======
    <version>4.5.14-SNAPSHOT</version>
>>>>>>> 6445c1da
    <modules>
        <module>messaging</module>
        <module>modelling</module>
        <module>eventsourcing</module>
        <module>config</module>
        <module>test</module>
        <module>axon-server-connector</module>
        <module>disruptor</module>
        <module>metrics</module>
        <module>metrics-micrometer</module>
        <module>spring</module>
        <module>spring-boot-autoconfigure</module>
        <module>spring-boot-starter</module>
        <module>integrationtests</module>
        <module>legacy</module>
        <module>reactorless-test</module>
    </modules>
    <packaging>pom</packaging>

    <modelVersion>4.0.0</modelVersion>

    <name>Axon Framework</name>
    <description>
        The Axon framework supports developers with the plumbing and wiring required to build a CQRS architecture, by
        providing (abstract) implementations of common CQRS building blocks.
    </description>

    <inceptionYear>2010</inceptionYear>
    <url>https://axoniq.io/</url>
    <licenses>
        <license>
            <name>Apache 2.0</name>
            <url>https://www.apache.org/licenses/LICENSE-2.0</url>
        </license>
    </licenses>
    <issueManagement>
        <system>GitHub</system>
        <url>https://github.com/AxonFramework/AxonFramework/issues</url>
    </issueManagement>

    <properties>
        <project.build.sourceEncoding>UTF-8</project.build.sourceEncoding>
        <sonar.coverage.jacoco.xmlReportPaths>
            ${project.basedir}/coverage-report/target/site/jacoco-aggregate/jacoco.xml,
            ${project.basedir}/../coverage-report/target/site/jacoco-aggregate/jacoco.xml
        </sonar.coverage.jacoco.xmlReportPaths>

        <!-- dependency versions -->
        <slf4j.version>1.7.36</slf4j.version>
        <log4j.version>2.18.0</log4j.version>
        <spring.version>5.3.21</spring.version>
<<<<<<< HEAD
        <spring-security.version>5.7.0</spring-security.version>
        <spring.boot.version>2.7.0</spring.boot.version>
        <mockito.version>4.6.0</mockito.version>
        <projectreactor.version>3.4.19</projectreactor.version>
        <micrometer.version>1.9.0</micrometer.version>
        <dropwizard.metrics.version>4.2.9</dropwizard.metrics.version>
        <jackson.version>2.13.2.20220324</jackson.version>
=======
        <spring-security.version>5.4.10</spring-security.version>
        <spring.boot.version>2.4.13</spring.boot.version>
        <mockito.version>3.8.0</mockito.version>
        <projectreactor.version>3.4.21</projectreactor.version>
        <micrometer.version>1.6.13</micrometer.version>
        <dropwizard.metrics.version>4.1.32</dropwizard.metrics.version>
        <jackson.version>2.12.7</jackson.version>
        <!--
            Please note that there are dependencies between the gRPC and Netty TcNative versions.
            gRPC is quite specific about the version of Netty TcNative, so check the dependencies on
            https://github.com/grpc/grpc-java/blob/master/SECURITY.md
        -->
>>>>>>> 6445c1da

        <!-- Validation -->
        <javax.el-api.version>3.0.1-b06</javax.el-api.version>
        <el-impl.version>2.2</el-impl.version>
        <javax.validation-api.version>2.0.1.Final</javax.validation-api.version>
        <hibernate-validator.version>6.2.3.Final</hibernate-validator.version>

        <javax.annotation-api.version>1.3.2</javax.annotation-api.version>
        <javax.cache-api.version>1.1.1</javax.cache-api.version>
        <javax.inject.version>1</javax.inject.version>
        <javax.persistence-api.version>2.2</javax.persistence-api.version>
        <javax.jaxb-api.version>2.3.1</javax.jaxb-api.version>
        <disruptor.version>3.4.4</disruptor.version>
        <mysql-connector-java.version>8.0.29</mysql-connector-java.version>
        <ehcache.version>2.10.9.2</ehcache.version>
        <quartz.version>2.3.2</quartz.version>
        <c3p0.version>0.9.1.2</c3p0.version>
        <hsqldb.version>2.5.2</hsqldb.version>
        <hibernate-entitymanager.version>5.6.7.Final</hibernate-entitymanager.version>
        <byte-buddy.version>1.12.8</byte-buddy.version>
        <findbugs-jsr305.version>3.0.2</findbugs-jsr305.version>
        <commons-io.version>2.11.0</commons-io.version>
        <javassist.version>3.29.0-GA</javassist.version>
        <eaio-uuid.version>3.2</eaio-uuid.version>
        <dom4j.version>2.1.3</dom4j.version>
        <postgresql.version>42.4.0</postgresql.version>
        <junit4.version>4.13.2</junit4.version>
<<<<<<< HEAD
        <junit.jupiter.version>5.8.2</junit.jupiter.version>
        <axonserver-connector-java.version>4.6.0-SNAPSHOT</axonserver-connector-java.version>
=======
        <junit.jupiter.version>5.7.2</junit.jupiter.version>
        <axonserver-connector-java.version>4.5.6</axonserver-connector-java.version>
>>>>>>> 6445c1da
        <hamcrest.version>2.2</hamcrest.version>
        <testcontainers.version>1.17.0</testcontainers.version>
        <xstream.version>1.4.19</xstream.version>
        <reactive.streams.spec.version>1.0.3</reactive.streams.spec.version>
        <!-- plugin versions -->
        <felix.maven-bundle-plugin.version>5.1.4</felix.maven-bundle-plugin.version>

        <jacoco-maven-plugin.version>0.8.8</jacoco-maven-plugin.version>
    </properties>

    <dependencies>
        <!-- test dependencies -->
        <dependency>
            <groupId>org.junit.jupiter</groupId>
            <artifactId>junit-jupiter</artifactId>
            <scope>test</scope>
        </dependency>
        <dependency>
            <groupId>org.mockito</groupId>
            <artifactId>mockito-core</artifactId>
            <scope>test</scope>
        </dependency>
        <dependency>
            <groupId>org.mockito</groupId>
            <artifactId>mockito-junit-jupiter</artifactId>
            <scope>test</scope>
        </dependency>
        <dependency>
            <groupId>org.slf4j</groupId>
            <artifactId>jul-to-slf4j</artifactId>
            <version>${slf4j.version}</version>
            <scope>test</scope>
        </dependency>
        <dependency>
            <groupId>org.apache.logging.log4j</groupId>
            <artifactId>log4j-slf4j-impl</artifactId>
            <version>${log4j.version}</version>
            <scope>test</scope>
        </dependency>
        <dependency>
            <groupId>org.slf4j</groupId>
            <artifactId>jcl-over-slf4j</artifactId>
            <version>${slf4j.version}</version>
            <scope>test</scope>
        </dependency>
        <dependency>
            <groupId>org.apache.logging.log4j</groupId>
            <artifactId>log4j-core</artifactId>
            <version>${log4j.version}</version>
            <scope>test</scope>
            <exclusions>
                <exclusion>
                    <groupId>com.sun.jdmk</groupId>
                    <artifactId>jmxtools</artifactId>
                </exclusion>
                <exclusion>
                    <groupId>com.sun.jmx</groupId>
                    <artifactId>jmxri</artifactId>
                </exclusion>
                <exclusion>
                    <groupId>javax.mail</groupId>
                    <artifactId>mail</artifactId>
                </exclusion>
                <exclusion>
                    <groupId>javax.jms</groupId>
                    <artifactId>jms</artifactId>
                </exclusion>
            </exclusions>
        </dependency>

        <dependency>
            <!-- Not part of Java 9 by default. Adding it as a dependency makes it compatible with Java 8 -->
            <groupId>javax.xml.bind</groupId>
            <artifactId>jaxb-api</artifactId>
            <scope>test</scope>
        </dependency>
    </dependencies>

    <dependencyManagement>
        <dependencies>
            <dependency>
                <groupId>org.springframework</groupId>
                <artifactId>spring-framework-bom</artifactId>
                <version>${spring.version}</version>
                <type>pom</type>
                <scope>import</scope>
            </dependency>
            <dependency>
                <groupId>org.springframework.security</groupId>
                <artifactId>spring-security-bom</artifactId>
                <version>${spring-security.version}</version>
                <type>pom</type>
                <scope>import</scope>
            </dependency>
            <dependency>
                <groupId>com.fasterxml.jackson</groupId>
                <artifactId>jackson-bom</artifactId>
                <version>${jackson.version}</version>
                <type>pom</type>
                <scope>import</scope>
            </dependency>
            <dependency>
                <groupId>org.springframework.boot</groupId>
                <artifactId>spring-boot-configuration-processor</artifactId>
                <version>${spring.boot.version}</version>
            </dependency>
            <dependency>
                <groupId>org.springframework.boot</groupId>
                <artifactId>spring-boot-starter</artifactId>
                <version>${spring.boot.version}</version>
            </dependency>
            <dependency>
                <groupId>org.slf4j</groupId>
                <artifactId>slf4j-api</artifactId>
                <version>${slf4j.version}</version>
            </dependency>
            <dependency>
                <groupId>org.reactivestreams</groupId>
                <artifactId>reactive-streams</artifactId>
                <version>${reactive.streams.spec.version}</version>
            </dependency>
            <dependency>
                <groupId>io.projectreactor</groupId>
                <artifactId>reactor-core</artifactId>
                <version>${projectreactor.version}</version>
            </dependency>
            <dependency>
                <groupId>org.javassist</groupId>
                <artifactId>javassist</artifactId>
                <version>${javassist.version}</version>
            </dependency>
            <dependency>
                <groupId>org.mockito</groupId>
                <artifactId>mockito-core</artifactId>
                <version>${mockito.version}</version>
            </dependency>
            <dependency>
                <groupId>org.mockito</groupId>
                <artifactId>mockito-junit-jupiter</artifactId>
                <version>${mockito.version}</version>
            </dependency>
            <dependency>
                <groupId>io.projectreactor</groupId>
                <artifactId>reactor-test</artifactId>
                <version>${projectreactor.version}</version>
                <scope>test</scope>
            </dependency>
            <dependency>
                <groupId>org.axonframework</groupId>
                <artifactId>axon-server-connector</artifactId>
                <version>${project.version}</version>
            </dependency>
            <dependency>
                <groupId>com.lmax</groupId>
                <artifactId>disruptor</artifactId>
                <version>${disruptor.version}</version>
            </dependency>
            <dependency>
                <groupId>commons-io</groupId>
                <artifactId>commons-io</artifactId>
                <version>${commons-io.version}</version>
            </dependency>
            <dependency>
                <groupId>com.google.code.findbugs</groupId>
                <artifactId>jsr305</artifactId>
                <version>${findbugs-jsr305.version}</version>
            </dependency>
            <dependency>
                <groupId>net.bytebuddy</groupId>
                <artifactId>byte-buddy</artifactId>
                <version>${byte-buddy.version}</version>
            </dependency>
            <dependency>
                <groupId>net.bytebuddy</groupId>
                <artifactId>byte-buddy-agent</artifactId>
                <version>${byte-buddy.version}</version>
            </dependency>
            <dependency>
                <groupId>org.hibernate</groupId>
                <artifactId>hibernate-entitymanager</artifactId>
                <version>${hibernate-entitymanager.version}</version>
            </dependency>
            <dependency>
                <groupId>c3p0</groupId>
                <artifactId>c3p0</artifactId>
                <version>${c3p0.version}</version>
            </dependency>
            <dependency>
                <groupId>org.hsqldb</groupId>
                <artifactId>hsqldb</artifactId>
                <version>${hsqldb.version}</version>
            </dependency>
            <dependency>
                <groupId>org.quartz-scheduler</groupId>
                <artifactId>quartz</artifactId>
                <version>${quartz.version}</version>
            </dependency>
            <dependency>
                <groupId>net.sf.ehcache</groupId>
                <artifactId>ehcache</artifactId>
                <version>${ehcache.version}</version>
            </dependency>
            <dependency>
                <groupId>mysql</groupId>
                <artifactId>mysql-connector-java</artifactId>
                <version>${mysql-connector-java.version}</version>
            </dependency>
            <dependency>
                <groupId>org.postgresql</groupId>
                <artifactId>postgresql</artifactId>
                <version>${postgresql.version}</version>
            </dependency>
            <dependency>
                <groupId>com.eaio.uuid</groupId>
                <artifactId>uuid</artifactId>
                <version>${eaio-uuid.version}</version>
            </dependency>
            <dependency>
                <groupId>org.dom4j</groupId>
                <artifactId>dom4j</artifactId>
                <version>${dom4j.version}</version>
            </dependency>
            <dependency>
                <groupId>javax.annotation</groupId>
                <artifactId>javax.annotation-api</artifactId>
                <version>${javax.annotation-api.version}</version>
            </dependency>
            <dependency>
                <groupId>javax.cache</groupId>
                <artifactId>cache-api</artifactId>
                <version>${javax.cache-api.version}</version>
            </dependency>

            <!-- Validation -->
            <dependency>
                <groupId>javax.validation</groupId>
                <artifactId>validation-api</artifactId>
                <version>${javax.validation-api.version}</version>
            </dependency>
            <dependency>
                <groupId>javax.el</groupId>
                <artifactId>javax.el-api</artifactId>
                <version>${javax.el-api.version}</version>
            </dependency>
            <dependency>
                <groupId>org.glassfish.web</groupId>
                <artifactId>el-impl</artifactId>
                <version>${el-impl.version}</version>
            </dependency>
            <dependency>
                <groupId>org.hibernate.validator</groupId>
                <artifactId>hibernate-validator</artifactId>
                <version>${hibernate-validator.version}</version>
            </dependency>

            <dependency>
                <groupId>javax.inject</groupId>
                <artifactId>javax.inject</artifactId>
                <version>${javax.inject.version}</version>
            </dependency>
            <dependency>
                <groupId>javax.persistence</groupId>
                <artifactId>javax.persistence-api</artifactId>
                <version>${javax.persistence-api.version}</version>
            </dependency>

            <dependency>
                <groupId>javax.xml.bind</groupId>
                <artifactId>jaxb-api</artifactId>
                <version>${javax.jaxb-api.version}</version>
            </dependency>
            <dependency>
                <groupId>junit</groupId>
                <artifactId>junit</artifactId>
                <version>${junit4.version}</version>
            </dependency>
            <dependency>
                <groupId>org.junit.jupiter</groupId>
                <artifactId>junit-jupiter</artifactId>
                <version>${junit.jupiter.version}</version>
            </dependency>
            <dependency>
                <groupId>org.hamcrest</groupId>
                <artifactId>hamcrest-library</artifactId>
                <version>${hamcrest.version}</version>
            </dependency>
            <dependency>
                <groupId>org.hamcrest</groupId>
                <artifactId>hamcrest</artifactId>
                <version>${hamcrest.version}</version>
            </dependency>
        </dependencies>
    </dependencyManagement>

    <build>
        <defaultGoal>clean package</defaultGoal>

        <pluginManagement>
            <plugins>
                <plugin>
                    <artifactId>maven-clean-plugin</artifactId>
                    <version>3.2.0</version>
                </plugin>
                <plugin>
                    <artifactId>maven-install-plugin</artifactId>
                    <version>2.5.2</version>
                </plugin>
                <plugin>
                    <groupId>org.apache.maven.plugins</groupId>
                    <artifactId>maven-enforcer-plugin</artifactId>
                    <version>3.1.0</version>
                </plugin>

                <plugin>
                    <groupId>org.apache.maven.plugins</groupId>
                    <artifactId>maven-surefire-plugin</artifactId>
                    <version>2.22.2</version>
                </plugin>
                <plugin>
                    <groupId>org.apache.maven.plugins</groupId>
                    <artifactId>maven-failsafe-plugin</artifactId>
                    <version>2.22.2</version>
                </plugin>

                <plugin>
                    <groupId>org.jacoco</groupId>
                    <artifactId>jacoco-maven-plugin</artifactId>
                    <version>${jacoco-maven-plugin.version}</version>
                </plugin>
            </plugins>
        </pluginManagement>

        <plugins>
            <plugin>
                <artifactId>maven-resources-plugin</artifactId>
                <version>3.2.0</version>
                <configuration>
                    <encoding>UTF-8</encoding>
                </configuration>
            </plugin>
            <plugin>
                <artifactId>maven-deploy-plugin</artifactId>
                <version>2.8.2</version>
            </plugin>
            <plugin>
                <artifactId>maven-compiler-plugin</artifactId>
                <version>3.10.1</version>
                <configuration>
                    <source>1.8</source>
                    <target>1.8</target>
                    <encoding>UTF-8</encoding>
                    <showWarnings>true</showWarnings>
                    <showDeprecation>true</showDeprecation>
                </configuration>
            </plugin>
            <plugin>
                <groupId>org.apache.maven.plugins</groupId>
                <artifactId>maven-assembly-plugin</artifactId>
                <version>3.4.0</version>
                <configuration>
                    <descriptorSourceDirectory>assembly</descriptorSourceDirectory>
                    <archiverConfig>
                        <duplicateBehavior>skip</duplicateBehavior>
                    </archiverConfig>
                </configuration>
            </plugin>
            <plugin>
                <artifactId>maven-release-plugin</artifactId>
                <version>2.5.3</version>
                <configuration>
                    <mavenExecutorId>forked-path</mavenExecutorId>
                    <localCheckout>true</localCheckout>
                    <pushChanges>false</pushChanges>
                    <autoVersionSubmodules>true</autoVersionSubmodules>
                </configuration>
            </plugin>
            <plugin>
                <artifactId>maven-surefire-plugin</artifactId>
                <configuration>
                    <argLine>-Djava.awt.headless=true</argLine>
                    <systemPropertyVariables>
                        <slf4j.version>${slf4j.version}</slf4j.version>
                        <log4j.version>${log4j.version}</log4j.version>
                    </systemPropertyVariables>
                    <includes>
                        <include>**/*Test.java</include>
                        <include>**/*Tests.java</include>
                        <include>**/*Test_*.java</include>
                        <include>**/*Tests_*.java</include>
                    </includes>
                    <excludes>
                        <exclude>**/*IntegrationTest.java</exclude>
                        <exclude>**/*IntegrationTests.java</exclude>
                        <exclude>**/*IntegrationTest_*.java</exclude>
                        <exclude>**/*IntegrationTests_*.java</exclude>
                    </excludes>
                </configuration>
            </plugin>
            <plugin>
                <artifactId>maven-javadoc-plugin</artifactId>
                <version>3.4.0</version>
                <executions>
                    <execution>
                        <id>attach-javadoc</id>
                        <phase>deploy</phase>
                        <goals>
                            <goal>jar</goal>
                        </goals>
                    </execution>
                </executions>
                <configuration>
                    <doclint>none</doclint>
                    <!-- These parameters are in preparation for resolution of this issue: -->
                    <!-- https://bugs.openjdk.java.net/browse/JDK-8068562 -->
                    <tags>
                        <tag>
                            <name>apiNote</name>
                            <placement>a</placement>
                            <head>API Note:</head>
                        </tag>
                        <tag>
                            <name>implSpec</name>
                            <placement>a</placement>
                            <head>Implementation Requirements:</head>
                        </tag>
                        <tag>
                            <name>implNote</name>
                            <placement>a</placement>
                            <head>Implementation Note:</head>
                        </tag>
                    </tags>
                </configuration>
            </plugin>
            <plugin>
                <artifactId>maven-jar-plugin</artifactId>
                <version>3.2.2</version>
                <configuration>
                    <archive>
                        <manifest>
                            <addDefaultImplementationEntries>true</addDefaultImplementationEntries>
                        </manifest>
                    </archive>
                </configuration>
            </plugin>
            <plugin>
                <artifactId>maven-source-plugin</artifactId>
                <version>3.2.1</version>
                <executions>
                    <execution>
                        <id>attach-sources</id>
                        <phase>package</phase>
                        <goals>
                            <goal>jar-no-fork</goal>
                        </goals>
                    </execution>
                </executions>
            </plugin>
            <plugin>
                <!-- just to make sure deployed artifacts are always built (and tested) using JDK 8+ -->
                <groupId>org.apache.maven.plugins</groupId>
                <artifactId>maven-enforcer-plugin</artifactId>
                <executions>
                    <execution>
                        <id>enforce-java</id>
                        <phase>deploy</phase>
                        <goals>
                            <goal>enforce</goal>
                        </goals>
                        <configuration>
                            <rules>
                                <requireJavaVersion>
                                    <version>1.8</version>
                                </requireJavaVersion>
                                <requireMavenVersion>
                                    <version>3.5</version>
                                </requireMavenVersion>
                            </rules>
                        </configuration>
                    </execution>
                </executions>
            </plugin>
        </plugins>
    </build>

    <profiles>
        <profile>
            <id>release-sign-artifacts</id>
            <activation>
                <property>
                    <name>performRelease</name>
                    <value>true</value>
                </property>
            </activation>
            <build>
                <plugins>
                    <plugin>
                        <groupId>org.apache.maven.plugins</groupId>
                        <artifactId>maven-gpg-plugin</artifactId>
                        <version>3.0.1</version>
                        <executions>
                            <execution>
                                <id>sign-artifacts</id>
                                <phase>verify</phase>
                                <goals>
                                    <!--suppress MavenModelInspection -->
                                    <goal>sign</goal>
                                </goals>
                            </execution>
                        </executions>
                    </plugin>
                </plugins>
            </build>
        </profile>

        <profile>
            <id>coverage</id>
            <activation>
                <activeByDefault>false</activeByDefault>
                <property>
                    <name>coverage</name>
                </property>
            </activation>

            <modules>
                <module>coverage-report</module>
            </modules>

            <build>
                <plugins>
                    <plugin>
                        <artifactId>maven-surefire-plugin</artifactId>
                        <configuration>
                            <!--suppress MavenModelInspection -->
                            <argLine>-Djava.awt.headless=true ${surefireArgLine}</argLine>
                        </configuration>
                    </plugin>

                    <plugin>
                        <groupId>org.jacoco</groupId>
                        <artifactId>jacoco-maven-plugin</artifactId>

                        <executions>
                            <execution>
                                <id>prepare-agent-for-unit-tests</id>
                                <phase>initialize</phase>
                                <goals>
                                    <goal>prepare-agent</goal>
                                </goals>
                                <configuration>
                                    <propertyName>surefireArgLine</propertyName>
                                    <destFile>${project.build.directory}/jacoco-ut.exec</destFile>
                                </configuration>
                            </execution>
                        </executions>
                    </plugin>
                </plugins>
            </build>
        </profile>

        <profile>
            <id>ossrh</id>
            <repositories>
                <repository>
                    <id>sonatype</id>
                    <url>https://oss.sonatype.org/content/repositories/snapshots</url>
                    <snapshots>
                        <enabled>true</enabled>
                        <checksumPolicy>fail</checksumPolicy>
                        <updatePolicy>always</updatePolicy>
                    </snapshots>
                    <releases>
                        <enabled>false</enabled>
                    </releases>
                </repository>
            </repositories>
        </profile>

        <profile>
            <id>integration-test</id>
            <activation>
                <activeByDefault>false</activeByDefault>
                <property>
                    <name>coverage</name>
                </property>
            </activation>

            <build>
                <defaultGoal>verify</defaultGoal>
                <plugins>
                    <plugin>
                        <groupId>org.apache.maven.plugins</groupId>
                        <artifactId>maven-failsafe-plugin</artifactId>
                        <executions>
                            <execution>
                                <id>run-integration-tests</id>
                                <goals>
                                    <goal>integration-test</goal>
                                </goals>
                                <configuration>
                                    <!--suppress MavenModelInspection -->
                                    <argLine>-Djava.awt.headless=true ${failsafeArgLine}</argLine>
                                    <includes>
                                        <include>**/*IntegrationTest.java</include>
                                        <include>**/*IntegrationTests.java</include>
                                        <include>**/*IntegrationTest_*.java</include>
                                        <include>**/*IntegrationTests_*.java</include>
                                    </includes>
                                    <excludes>
                                        <exclude>**/*Test.java</exclude>
                                        <exclude>**/*Tests.java</exclude>
                                        <exclude>**/*Test_*.java</exclude>
                                        <exclude>**/*Tests_*.java</exclude>
                                    </excludes>
                                </configuration>
                            </execution>
                        </executions>
                    </plugin>

                    <plugin>
                        <groupId>org.jacoco</groupId>
                        <artifactId>jacoco-maven-plugin</artifactId>
                        <executions>
                            <execution>
                                <id>prepare-agent-for-integration-test</id>
                                <phase>pre-integration-test</phase>
                                <goals>
                                    <goal>prepare-agent</goal>
                                </goals>
                                <configuration>
                                    <propertyName>failsafeArgLine</propertyName>
                                    <destFile>${project.build.directory}/jacoco-it.exec</destFile>
                                </configuration>
                            </execution>
                        </executions>
                    </plugin>
                </plugins>
            </build>
        </profile>
    </profiles>

    <!-- deploy and release configuration -->
    <distributionManagement>
        <snapshotRepository>
            <id>sonatype</id>
            <url>https://oss.sonatype.org/content/repositories/snapshots</url>
            <uniqueVersion>true</uniqueVersion>
        </snapshotRepository>
        <repository>
            <id>sonatype</id>
            <url>https://oss.sonatype.org/service/local/staging/deploy/maven2</url>
            <uniqueVersion>false</uniqueVersion>
        </repository>
    </distributionManagement>
    <scm>
        <connection>scm:git:git://github.com/AxonFramework/AxonFramework.git</connection>
        <developerConnection>scm:git:git@github.com:AxonFramework/AxonFramework.git</developerConnection>
        <url>https://github.com/AxonFramework/AxonFramework</url>
        <tag>HEAD</tag>
    </scm>

    <developers>
        <developer>
            <name>Allard Buijze</name>
            <email>allard.buijze@axoniq.io</email>
            <organization>AxonIQ</organization>
            <organizationUrl>https://axoniq.io</organizationUrl>
            <roles>
                <role>Project Owner</role>
            </roles>
        </developer>
        <developer>
            <name>Steven van Beelen</name>
            <email>steven.vanbeelen@axoniq.io</email>
            <organization>AxonIQ</organization>
            <organizationUrl>https://axoniq.io</organizationUrl>
            <roles>
                <role>Committer</role>
            </roles>
        </developer>
    </developers>
</project><|MERGE_RESOLUTION|>--- conflicted
+++ resolved
@@ -19,11 +19,7 @@
 
     <groupId>org.axonframework</groupId>
     <artifactId>axon</artifactId>
-<<<<<<< HEAD
     <version>4.6.0-SNAPSHOT</version>
-=======
-    <version>4.5.14-SNAPSHOT</version>
->>>>>>> 6445c1da
     <modules>
         <module>messaging</module>
         <module>modelling</module>
@@ -75,28 +71,13 @@
         <slf4j.version>1.7.36</slf4j.version>
         <log4j.version>2.18.0</log4j.version>
         <spring.version>5.3.21</spring.version>
-<<<<<<< HEAD
         <spring-security.version>5.7.0</spring-security.version>
         <spring.boot.version>2.7.0</spring.boot.version>
         <mockito.version>4.6.0</mockito.version>
-        <projectreactor.version>3.4.19</projectreactor.version>
+        <projectreactor.version>3.4.21</projectreactor.version>
         <micrometer.version>1.9.0</micrometer.version>
         <dropwizard.metrics.version>4.2.9</dropwizard.metrics.version>
         <jackson.version>2.13.2.20220324</jackson.version>
-=======
-        <spring-security.version>5.4.10</spring-security.version>
-        <spring.boot.version>2.4.13</spring.boot.version>
-        <mockito.version>3.8.0</mockito.version>
-        <projectreactor.version>3.4.21</projectreactor.version>
-        <micrometer.version>1.6.13</micrometer.version>
-        <dropwizard.metrics.version>4.1.32</dropwizard.metrics.version>
-        <jackson.version>2.12.7</jackson.version>
-        <!--
-            Please note that there are dependencies between the gRPC and Netty TcNative versions.
-            gRPC is quite specific about the version of Netty TcNative, so check the dependencies on
-            https://github.com/grpc/grpc-java/blob/master/SECURITY.md
-        -->
->>>>>>> 6445c1da
 
         <!-- Validation -->
         <javax.el-api.version>3.0.1-b06</javax.el-api.version>
@@ -124,13 +105,8 @@
         <dom4j.version>2.1.3</dom4j.version>
         <postgresql.version>42.4.0</postgresql.version>
         <junit4.version>4.13.2</junit4.version>
-<<<<<<< HEAD
         <junit.jupiter.version>5.8.2</junit.jupiter.version>
         <axonserver-connector-java.version>4.6.0-SNAPSHOT</axonserver-connector-java.version>
-=======
-        <junit.jupiter.version>5.7.2</junit.jupiter.version>
-        <axonserver-connector-java.version>4.5.6</axonserver-connector-java.version>
->>>>>>> 6445c1da
         <hamcrest.version>2.2</hamcrest.version>
         <testcontainers.version>1.17.0</testcontainers.version>
         <xstream.version>1.4.19</xstream.version>
