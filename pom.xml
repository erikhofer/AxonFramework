<?xml version="1.0" encoding="UTF-8"?>
<!--
  ~ Copyright (c) 2010-2022. Axon Framework
  ~
  ~ Licensed under the Apache License, Version 2.0 (the "License");
  ~ you may not use this file except in compliance with the License.
  ~ You may obtain a copy of the License at
  ~
  ~    http://www.apache.org/licenses/LICENSE-2.0
  ~
  ~ Unless required by applicable law or agreed to in writing, software
  ~ distributed under the License is distributed on an "AS IS" BASIS,
  ~ WITHOUT WARRANTIES OR CONDITIONS OF ANY KIND, either express or implied.
  ~ See the License for the specific language governing permissions and
  ~ limitations under the License.
  -->

<project xmlns="http://maven.apache.org/POM/4.0.0" xmlns:xsi="http://www.w3.org/2001/XMLSchema-instance" xsi:schemaLocation="http://maven.apache.org/POM/4.0.0 http://maven.apache.org/xsd/maven-4.0.0.xsd">

    <groupId>org.axonframework</groupId>
    <artifactId>axon</artifactId>
<<<<<<< HEAD
    <version>4.6.0-SNAPSHOT</version>
=======
    <version>4.5.11-SNAPSHOT</version>
>>>>>>> caf0d1cf
    <modules>
        <module>messaging</module>
        <module>modelling</module>
        <module>eventsourcing</module>
        <module>config</module>
        <module>test</module>
        <module>axon-server-connector</module>
        <module>disruptor</module>
        <module>metrics</module>
        <module>metrics-micrometer</module>
        <module>spring</module>
        <module>spring-boot-autoconfigure</module>
        <module>spring-boot-starter</module>
        <module>integrationtests</module>
        <module>legacy</module>
    </modules>
    <packaging>pom</packaging>

    <modelVersion>4.0.0</modelVersion>

    <name>Axon Framework</name>
    <description>
        The Axon framework supports developers with the plumbing and wiring required to build a CQRS architecture, by
        providing (abstract) implementations of common CQRS building blocks.
    </description>

    <inceptionYear>2010</inceptionYear>
    <url>https://axoniq.io/</url>
    <licenses>
        <license>
            <name>Apache 2.0</name>
            <url>https://www.apache.org/licenses/LICENSE-2.0</url>
        </license>
    </licenses>
    <issueManagement>
        <system>GitHub</system>
        <url>https://github.com/AxonFramework/AxonFramework/issues</url>
    </issueManagement>

    <properties>
        <project.build.sourceEncoding>UTF-8</project.build.sourceEncoding>
        <sonar.coverage.jacoco.xmlReportPaths>
            ${project.basedir}/coverage-report/target/site/jacoco-aggregate/jacoco.xml,
            ${project.basedir}/../coverage-report/target/site/jacoco-aggregate/jacoco.xml
        </sonar.coverage.jacoco.xmlReportPaths>

        <!-- dependency versions -->
        <slf4j.version>1.7.36</slf4j.version>
        <log4j.version>2.17.2</log4j.version>
<<<<<<< HEAD
        <spring.version>5.3.19</spring.version>
        <spring-security.version>5.7.0</spring-security.version>
        <spring.boot.version>2.7.0</spring.boot.version>
        <mockito.version>4.6.0</mockito.version>
        <projectreactor.version>3.4.17</projectreactor.version>
        <micrometer.version>1.9.0</micrometer.version>
        <dropwizard.metrics.version>4.2.9</dropwizard.metrics.version>
        <jackson.version>2.13.2.20220324</jackson.version>
=======
        <spring.version>5.3.20</spring.version>
        <spring-security.version>5.4.10</spring-security.version>
        <spring.boot.version>2.4.13</spring.boot.version>
        <mockito.version>3.8.0</mockito.version>
        <projectreactor.version>3.4.18</projectreactor.version>
        <micrometer.version>1.6.13</micrometer.version>
        <dropwizard.metrics.version>4.1.31</dropwizard.metrics.version>
        <jackson.version>2.12.7</jackson.version>
        <!--
            Please note that there are dependencies between the gRPC and Netty TcNative versions.
            gRPC is quite specific about the version of Netty TcNative, so check the dependencies on
            https://github.com/grpc/grpc-java/blob/master/SECURITY.md
        -->
>>>>>>> caf0d1cf

        <!-- Validation -->
        <javax.el-api.version>3.0.1-b06</javax.el-api.version>
        <el-impl.version>2.2</el-impl.version>
        <javax.validation-api.version>2.0.1.Final</javax.validation-api.version>
        <hibernate-validator.version>6.2.3.Final</hibernate-validator.version>

        <javax.annotation-api.version>1.3.2</javax.annotation-api.version>
        <javax.cache-api.version>1.1.1</javax.cache-api.version>
        <javax.inject.version>1</javax.inject.version>
        <javax.persistence-api.version>2.2</javax.persistence-api.version>
        <javax.jaxb-api.version>2.3.1</javax.jaxb-api.version>
        <disruptor.version>3.4.4</disruptor.version>
        <mysql-connector-java.version>8.0.29</mysql-connector-java.version>
        <ehcache.version>2.10.9.2</ehcache.version>
        <quartz.version>2.3.2</quartz.version>
        <c3p0.version>0.9.1.2</c3p0.version>
        <hsqldb.version>2.5.2</hsqldb.version>
        <hibernate-entitymanager.version>5.6.7.Final</hibernate-entitymanager.version>
        <byte-buddy.version>1.12.8</byte-buddy.version>
        <findbugs-jsr305.version>3.0.2</findbugs-jsr305.version>
        <commons-io.version>2.11.0</commons-io.version>
        <javassist.version>3.29.0-GA</javassist.version>
        <eaio-uuid.version>3.2</eaio-uuid.version>
        <dom4j.version>2.1.3</dom4j.version>
        <postgresql.version>42.3.3</postgresql.version>
        <junit4.version>4.13.2</junit4.version>
        <junit.jupiter.version>5.8.2</junit.jupiter.version>
        <axonserver-connector-java.version>4.6.0-SNAPSHOT</axonserver-connector-java.version>
        <hamcrest.version>2.2</hamcrest.version>
        <testcontainers.version>1.17.0</testcontainers.version>
        <xstream.version>1.4.19</xstream.version>
        <reactive.streams.spec.version>1.0.3</reactive.streams.spec.version>
        <!-- plugin versions -->
        <felix.maven-bundle-plugin.version>5.1.4</felix.maven-bundle-plugin.version>

        <jacoco-maven-plugin.version>0.8.8</jacoco-maven-plugin.version>
    </properties>

    <dependencies>
        <!-- test dependencies -->
        <dependency>
            <groupId>org.junit.jupiter</groupId>
            <artifactId>junit-jupiter</artifactId>
            <scope>test</scope>
        </dependency>
        <dependency>
            <groupId>org.mockito</groupId>
            <artifactId>mockito-core</artifactId>
            <scope>test</scope>
        </dependency>
        <dependency>
            <groupId>org.mockito</groupId>
            <artifactId>mockito-junit-jupiter</artifactId>
            <scope>test</scope>
        </dependency>
        <dependency>
            <groupId>org.slf4j</groupId>
            <artifactId>jul-to-slf4j</artifactId>
            <version>${slf4j.version}</version>
            <scope>test</scope>
        </dependency>
        <dependency>
            <groupId>org.apache.logging.log4j</groupId>
            <artifactId>log4j-slf4j-impl</artifactId>
            <version>${log4j.version}</version>
            <scope>test</scope>
        </dependency>
        <dependency>
            <groupId>org.slf4j</groupId>
            <artifactId>jcl-over-slf4j</artifactId>
            <version>${slf4j.version}</version>
            <scope>test</scope>
        </dependency>
        <dependency>
            <groupId>org.apache.logging.log4j</groupId>
            <artifactId>log4j-core</artifactId>
            <version>${log4j.version}</version>
            <scope>test</scope>
            <exclusions>
                <exclusion>
                    <groupId>com.sun.jdmk</groupId>
                    <artifactId>jmxtools</artifactId>
                </exclusion>
                <exclusion>
                    <groupId>com.sun.jmx</groupId>
                    <artifactId>jmxri</artifactId>
                </exclusion>
                <exclusion>
                    <groupId>javax.mail</groupId>
                    <artifactId>mail</artifactId>
                </exclusion>
                <exclusion>
                    <groupId>javax.jms</groupId>
                    <artifactId>jms</artifactId>
                </exclusion>
            </exclusions>
        </dependency>

        <dependency>
            <!-- Not part of Java 9 by default. Adding it as a dependency makes it compatible with Java 8 -->
            <groupId>javax.xml.bind</groupId>
            <artifactId>jaxb-api</artifactId>
            <scope>test</scope>
        </dependency>
    </dependencies>

    <dependencyManagement>
        <dependencies>
            <dependency>
                <groupId>org.springframework</groupId>
                <artifactId>spring-framework-bom</artifactId>
                <version>${spring.version}</version>
                <type>pom</type>
                <scope>import</scope>
            </dependency>
            <dependency>
                <groupId>org.springframework.security</groupId>
                <artifactId>spring-security-bom</artifactId>
                <version>${spring-security.version}</version>
                <type>pom</type>
                <scope>import</scope>
            </dependency>
            <dependency>
                <groupId>com.fasterxml.jackson</groupId>
                <artifactId>jackson-bom</artifactId>
                <version>${jackson.version}</version>
                <type>pom</type>
                <scope>import</scope>
            </dependency>
            <dependency>
                <groupId>org.springframework.boot</groupId>
                <artifactId>spring-boot-configuration-processor</artifactId>
                <version>${spring.boot.version}</version>
            </dependency>
            <dependency>
                <groupId>org.springframework.boot</groupId>
                <artifactId>spring-boot-starter</artifactId>
                <version>${spring.boot.version}</version>
            </dependency>
            <dependency>
                <groupId>org.slf4j</groupId>
                <artifactId>slf4j-api</artifactId>
                <version>${slf4j.version}</version>
            </dependency>
            <dependency>
                <groupId>org.reactivestreams</groupId>
                <artifactId>reactive-streams</artifactId>
                <version>${reactive.streams.spec.version}</version>
            </dependency>
            <dependency>
                <groupId>io.projectreactor</groupId>
                <artifactId>reactor-core</artifactId>
                <version>${projectreactor.version}</version>
            </dependency>
            <dependency>
                <groupId>org.javassist</groupId>
                <artifactId>javassist</artifactId>
                <version>${javassist.version}</version>
            </dependency>
            <dependency>
                <groupId>org.mockito</groupId>
                <artifactId>mockito-core</artifactId>
                <version>${mockito.version}</version>
            </dependency>
            <dependency>
                <groupId>org.mockito</groupId>
                <artifactId>mockito-junit-jupiter</artifactId>
                <version>${mockito.version}</version>
            </dependency>
            <dependency>
                <groupId>io.projectreactor</groupId>
                <artifactId>reactor-test</artifactId>
                <version>${projectreactor.version}</version>
                <scope>test</scope>
            </dependency>
            <dependency>
                <groupId>org.axonframework</groupId>
                <artifactId>axon-server-connector</artifactId>
                <version>${project.version}</version>
            </dependency>
            <dependency>
                <groupId>com.lmax</groupId>
                <artifactId>disruptor</artifactId>
                <version>${disruptor.version}</version>
            </dependency>
            <dependency>
                <groupId>commons-io</groupId>
                <artifactId>commons-io</artifactId>
                <version>${commons-io.version}</version>
            </dependency>
            <dependency>
                <groupId>com.google.code.findbugs</groupId>
                <artifactId>jsr305</artifactId>
                <version>${findbugs-jsr305.version}</version>
            </dependency>
            <dependency>
                <groupId>net.bytebuddy</groupId>
                <artifactId>byte-buddy</artifactId>
                <version>${byte-buddy.version}</version>
            </dependency>
            <dependency>
                <groupId>net.bytebuddy</groupId>
                <artifactId>byte-buddy-agent</artifactId>
                <version>${byte-buddy.version}</version>
            </dependency>
            <dependency>
                <groupId>org.hibernate</groupId>
                <artifactId>hibernate-entitymanager</artifactId>
                <version>${hibernate-entitymanager.version}</version>
            </dependency>
            <dependency>
                <groupId>c3p0</groupId>
                <artifactId>c3p0</artifactId>
                <version>${c3p0.version}</version>
            </dependency>
            <dependency>
                <groupId>org.hsqldb</groupId>
                <artifactId>hsqldb</artifactId>
                <version>${hsqldb.version}</version>
            </dependency>
            <dependency>
                <groupId>org.quartz-scheduler</groupId>
                <artifactId>quartz</artifactId>
                <version>${quartz.version}</version>
            </dependency>
            <dependency>
                <groupId>net.sf.ehcache</groupId>
                <artifactId>ehcache</artifactId>
                <version>${ehcache.version}</version>
            </dependency>
            <dependency>
                <groupId>mysql</groupId>
                <artifactId>mysql-connector-java</artifactId>
                <version>${mysql-connector-java.version}</version>
            </dependency>
            <dependency>
                <groupId>org.postgresql</groupId>
                <artifactId>postgresql</artifactId>
                <version>${postgresql.version}</version>
            </dependency>
            <dependency>
                <groupId>com.eaio.uuid</groupId>
                <artifactId>uuid</artifactId>
                <version>${eaio-uuid.version}</version>
            </dependency>
            <dependency>
                <groupId>org.dom4j</groupId>
                <artifactId>dom4j</artifactId>
                <version>${dom4j.version}</version>
            </dependency>
            <dependency>
                <groupId>javax.annotation</groupId>
                <artifactId>javax.annotation-api</artifactId>
                <version>${javax.annotation-api.version}</version>
            </dependency>
            <dependency>
                <groupId>javax.cache</groupId>
                <artifactId>cache-api</artifactId>
                <version>${javax.cache-api.version}</version>
            </dependency>

            <!-- Validation -->
            <dependency>
                <groupId>javax.validation</groupId>
                <artifactId>validation-api</artifactId>
                <version>${javax.validation-api.version}</version>
            </dependency>
            <dependency>
                <groupId>javax.el</groupId>
                <artifactId>javax.el-api</artifactId>
                <version>${javax.el-api.version}</version>
            </dependency>
            <dependency>
                <groupId>org.glassfish.web</groupId>
                <artifactId>el-impl</artifactId>
                <version>${el-impl.version}</version>
            </dependency>
            <dependency>
                <groupId>org.hibernate.validator</groupId>
                <artifactId>hibernate-validator</artifactId>
                <version>${hibernate-validator.version}</version>
            </dependency>

            <dependency>
                <groupId>javax.inject</groupId>
                <artifactId>javax.inject</artifactId>
                <version>${javax.inject.version}</version>
            </dependency>
            <dependency>
                <groupId>javax.persistence</groupId>
                <artifactId>javax.persistence-api</artifactId>
                <version>${javax.persistence-api.version}</version>
            </dependency>

            <dependency>
                <groupId>javax.xml.bind</groupId>
                <artifactId>jaxb-api</artifactId>
                <version>${javax.jaxb-api.version}</version>
            </dependency>
            <dependency>
                <groupId>junit</groupId>
                <artifactId>junit</artifactId>
                <version>${junit4.version}</version>
            </dependency>
            <dependency>
                <groupId>org.junit.jupiter</groupId>
                <artifactId>junit-jupiter</artifactId>
                <version>${junit.jupiter.version}</version>
            </dependency>
            <dependency>
                <groupId>org.hamcrest</groupId>
                <artifactId>hamcrest-library</artifactId>
                <version>${hamcrest.version}</version>
            </dependency>
            <dependency>
                <groupId>org.hamcrest</groupId>
                <artifactId>hamcrest</artifactId>
                <version>${hamcrest.version}</version>
            </dependency>
        </dependencies>
    </dependencyManagement>

    <build>
        <defaultGoal>clean package</defaultGoal>

        <pluginManagement>
            <plugins>
                <plugin>
                    <artifactId>maven-clean-plugin</artifactId>
                    <version>3.2.0</version>
                </plugin>
                <plugin>
                    <artifactId>maven-install-plugin</artifactId>
                    <version>2.5.2</version>
                </plugin>
                <plugin>
                    <groupId>org.apache.maven.plugins</groupId>
                    <artifactId>maven-enforcer-plugin</artifactId>
                    <version>3.0.0</version>
                </plugin>

                <plugin>
                    <groupId>org.apache.maven.plugins</groupId>
                    <artifactId>maven-surefire-plugin</artifactId>
                    <version>2.22.2</version>
                </plugin>
                <plugin>
                    <groupId>org.apache.maven.plugins</groupId>
                    <artifactId>maven-failsafe-plugin</artifactId>
                    <version>2.22.2</version>
                </plugin>

                <plugin>
                    <groupId>org.jacoco</groupId>
                    <artifactId>jacoco-maven-plugin</artifactId>
                    <version>${jacoco-maven-plugin.version}</version>
                </plugin>
            </plugins>
        </pluginManagement>

        <plugins>
            <plugin>
                <artifactId>maven-resources-plugin</artifactId>
                <version>3.2.0</version>
                <configuration>
                    <encoding>UTF-8</encoding>
                </configuration>
            </plugin>
            <plugin>
                <artifactId>maven-deploy-plugin</artifactId>
                <version>2.8.2</version>
            </plugin>
            <plugin>
                <artifactId>maven-compiler-plugin</artifactId>
                <version>3.10.1</version>
                <configuration>
                    <source>1.8</source>
                    <target>1.8</target>
                    <encoding>UTF-8</encoding>
                    <showWarnings>true</showWarnings>
                    <showDeprecation>true</showDeprecation>
                </configuration>
            </plugin>
            <plugin>
                <groupId>org.apache.maven.plugins</groupId>
                <artifactId>maven-assembly-plugin</artifactId>
                <version>3.3.0</version>
                <configuration>
                    <descriptorSourceDirectory>assembly</descriptorSourceDirectory>
                    <archiverConfig>
                        <duplicateBehavior>skip</duplicateBehavior>
                    </archiverConfig>
                </configuration>
            </plugin>
            <plugin>
                <artifactId>maven-release-plugin</artifactId>
                <version>2.5.3</version>
                <configuration>
                    <mavenExecutorId>forked-path</mavenExecutorId>
                    <localCheckout>true</localCheckout>
                    <pushChanges>false</pushChanges>
                    <autoVersionSubmodules>true</autoVersionSubmodules>
                </configuration>
            </plugin>
            <plugin>
                <artifactId>maven-surefire-plugin</artifactId>
                <configuration>
                    <argLine>-Djava.awt.headless=true</argLine>
                    <systemPropertyVariables>
                        <slf4j.version>${slf4j.version}</slf4j.version>
                        <log4j.version>${log4j.version}</log4j.version>
                    </systemPropertyVariables>
                    <includes>
                        <include>**/*Test.java</include>
                        <include>**/*Tests.java</include>
                        <include>**/*Test_*.java</include>
                        <include>**/*Tests_*.java</include>
                    </includes>
                    <excludes>
                        <exclude>**/*IntegrationTest.java</exclude>
                        <exclude>**/*IntegrationTests.java</exclude>
                        <exclude>**/*IntegrationTest_*.java</exclude>
                        <exclude>**/*IntegrationTests_*.java</exclude>
                    </excludes>
                </configuration>
            </plugin>
            <plugin>
                <artifactId>maven-javadoc-plugin</artifactId>
                <version>3.4.0</version>
                <executions>
                    <execution>
                        <id>attach-javadoc</id>
                        <phase>deploy</phase>
                        <goals>
                            <goal>jar</goal>
                        </goals>
                    </execution>
                </executions>
                <configuration>
                    <doclint>none</doclint>
                    <!-- These parameters are in preparation for resolution of this issue: -->
                    <!-- https://bugs.openjdk.java.net/browse/JDK-8068562 -->
                    <tags>
                        <tag>
                            <name>apiNote</name>
                            <placement>a</placement>
                            <head>API Note:</head>
                        </tag>
                        <tag>
                            <name>implSpec</name>
                            <placement>a</placement>
                            <head>Implementation Requirements:</head>
                        </tag>
                        <tag>
                            <name>implNote</name>
                            <placement>a</placement>
                            <head>Implementation Note:</head>
                        </tag>
                    </tags>
                </configuration>
            </plugin>
            <plugin>
                <artifactId>maven-jar-plugin</artifactId>
                <version>3.2.2</version>
                <configuration>
                    <archive>
                        <manifest>
                            <addDefaultImplementationEntries>true</addDefaultImplementationEntries>
                        </manifest>
                    </archive>
                </configuration>
            </plugin>
            <plugin>
                <artifactId>maven-source-plugin</artifactId>
                <version>3.2.1</version>
                <executions>
                    <execution>
                        <id>attach-sources</id>
                        <phase>package</phase>
                        <goals>
                            <goal>jar-no-fork</goal>
                        </goals>
                    </execution>
                </executions>
            </plugin>
            <plugin>
                <!-- just to make sure deployed artifacts are always built (and tested) using JDK 8+ -->
                <groupId>org.apache.maven.plugins</groupId>
                <artifactId>maven-enforcer-plugin</artifactId>
                <executions>
                    <execution>
                        <id>enforce-java</id>
                        <phase>deploy</phase>
                        <goals>
                            <goal>enforce</goal>
                        </goals>
                        <configuration>
                            <rules>
                                <requireJavaVersion>
                                    <version>1.8</version>
                                </requireJavaVersion>
                                <requireMavenVersion>
                                    <version>3.5</version>
                                </requireMavenVersion>
                            </rules>
                        </configuration>
                    </execution>
                </executions>
            </plugin>
        </plugins>
    </build>

    <profiles>
        <profile>
            <id>release-sign-artifacts</id>
            <activation>
                <property>
                    <name>performRelease</name>
                    <value>true</value>
                </property>
            </activation>
            <build>
                <plugins>
                    <plugin>
                        <groupId>org.apache.maven.plugins</groupId>
                        <artifactId>maven-gpg-plugin</artifactId>
                        <version>3.0.1</version>
                        <executions>
                            <execution>
                                <id>sign-artifacts</id>
                                <phase>verify</phase>
                                <goals>
                                    <!--suppress MavenModelInspection -->
                                    <goal>sign</goal>
                                </goals>
                            </execution>
                        </executions>
                    </plugin>
                </plugins>
            </build>
        </profile>

        <profile>
            <id>coverage</id>
            <activation>
                <activeByDefault>false</activeByDefault>
                <property>
                    <name>coverage</name>
                </property>
            </activation>

            <modules>
                <module>coverage-report</module>
            </modules>

            <build>
                <plugins>
                    <plugin>
                        <artifactId>maven-surefire-plugin</artifactId>
                        <configuration>
                            <!--suppress MavenModelInspection -->
                            <argLine>-Djava.awt.headless=true ${surefireArgLine}</argLine>
                        </configuration>
                    </plugin>

                    <plugin>
                        <groupId>org.jacoco</groupId>
                        <artifactId>jacoco-maven-plugin</artifactId>

                        <executions>
                            <execution>
                                <id>prepare-agent-for-unit-tests</id>
                                <phase>initialize</phase>
                                <goals>
                                    <goal>prepare-agent</goal>
                                </goals>
                                <configuration>
                                    <propertyName>surefireArgLine</propertyName>
                                    <destFile>${project.build.directory}/jacoco-ut.exec</destFile>
                                </configuration>
                            </execution>
                        </executions>
                    </plugin>
                </plugins>
            </build>
        </profile>

        <profile>
            <id>ossrh</id>
            <repositories>
                <repository>
                    <id>sonatype</id>
                    <url>https://oss.sonatype.org/content/repositories/snapshots</url>
                    <snapshots>
                        <enabled>true</enabled>
                        <checksumPolicy>fail</checksumPolicy>
                        <updatePolicy>always</updatePolicy>
                    </snapshots>
                    <releases>
                        <enabled>false</enabled>
                    </releases>
                </repository>
            </repositories>
        </profile>

        <profile>
            <id>integration-test</id>
            <activation>
                <activeByDefault>false</activeByDefault>
                <property>
                    <name>coverage</name>
                </property>
            </activation>

            <build>
                <defaultGoal>verify</defaultGoal>
                <plugins>
                    <plugin>
                        <groupId>org.apache.maven.plugins</groupId>
                        <artifactId>maven-failsafe-plugin</artifactId>
                        <executions>
                            <execution>
                                <id>run-integration-tests</id>
                                <goals>
                                    <goal>integration-test</goal>
                                </goals>
                                <configuration>
                                    <!--suppress MavenModelInspection -->
                                    <argLine>-Djava.awt.headless=true ${failsafeArgLine}</argLine>
                                    <includes>
                                        <include>**/*IntegrationTest.java</include>
                                        <include>**/*IntegrationTests.java</include>
                                        <include>**/*IntegrationTest_*.java</include>
                                        <include>**/*IntegrationTests_*.java</include>
                                    </includes>
                                    <excludes>
                                        <exclude>**/*Test.java</exclude>
                                        <exclude>**/*Tests.java</exclude>
                                        <exclude>**/*Test_*.java</exclude>
                                        <exclude>**/*Tests_*.java</exclude>
                                    </excludes>
                                </configuration>
                            </execution>
                        </executions>
                    </plugin>

                    <plugin>
                        <groupId>org.jacoco</groupId>
                        <artifactId>jacoco-maven-plugin</artifactId>
                        <executions>
                            <execution>
                                <id>prepare-agent-for-integration-test</id>
                                <phase>pre-integration-test</phase>
                                <goals>
                                    <goal>prepare-agent</goal>
                                </goals>
                                <configuration>
                                    <propertyName>failsafeArgLine</propertyName>
                                    <destFile>${project.build.directory}/jacoco-it.exec</destFile>
                                </configuration>
                            </execution>
                        </executions>
                    </plugin>
                </plugins>
            </build>
        </profile>
    </profiles>

    <!-- deploy and release configuration -->
    <distributionManagement>
        <snapshotRepository>
            <id>sonatype</id>
            <url>https://oss.sonatype.org/content/repositories/snapshots</url>
            <uniqueVersion>true</uniqueVersion>
        </snapshotRepository>
        <repository>
            <id>sonatype</id>
            <url>https://oss.sonatype.org/service/local/staging/deploy/maven2</url>
            <uniqueVersion>false</uniqueVersion>
        </repository>
    </distributionManagement>
    <scm>
        <connection>scm:git:git://github.com/AxonFramework/AxonFramework.git</connection>
        <developerConnection>scm:git:git@github.com:AxonFramework/AxonFramework.git</developerConnection>
        <url>https://github.com/AxonFramework/AxonFramework</url>
        <tag>HEAD</tag>
    </scm>

    <developers>
        <developer>
            <name>Allard Buijze</name>
            <email>allard.buijze@axoniq.io</email>
            <organization>AxonIQ</organization>
            <organizationUrl>https://axoniq.io</organizationUrl>
            <roles>
                <role>Project Owner</role>
            </roles>
        </developer>
        <developer>
            <name>Steven van Beelen</name>
            <email>steven.vanbeelen@axoniq.io</email>
            <organization>AxonIQ</organization>
            <organizationUrl>https://axoniq.io</organizationUrl>
            <roles>
                <role>Committer</role>
            </roles>
        </developer>
    </developers>
</project><|MERGE_RESOLUTION|>--- conflicted
+++ resolved
@@ -19,11 +19,7 @@
 
     <groupId>org.axonframework</groupId>
     <artifactId>axon</artifactId>
-<<<<<<< HEAD
     <version>4.6.0-SNAPSHOT</version>
-=======
-    <version>4.5.11-SNAPSHOT</version>
->>>>>>> caf0d1cf
     <modules>
         <module>messaging</module>
         <module>modelling</module>
@@ -73,30 +69,14 @@
         <!-- dependency versions -->
         <slf4j.version>1.7.36</slf4j.version>
         <log4j.version>2.17.2</log4j.version>
-<<<<<<< HEAD
-        <spring.version>5.3.19</spring.version>
+        <spring.version>5.3.20</spring.version>
         <spring-security.version>5.7.0</spring-security.version>
         <spring.boot.version>2.7.0</spring.boot.version>
         <mockito.version>4.6.0</mockito.version>
-        <projectreactor.version>3.4.17</projectreactor.version>
+        <projectreactor.version>3.4.18</projectreactor.version>
         <micrometer.version>1.9.0</micrometer.version>
         <dropwizard.metrics.version>4.2.9</dropwizard.metrics.version>
         <jackson.version>2.13.2.20220324</jackson.version>
-=======
-        <spring.version>5.3.20</spring.version>
-        <spring-security.version>5.4.10</spring-security.version>
-        <spring.boot.version>2.4.13</spring.boot.version>
-        <mockito.version>3.8.0</mockito.version>
-        <projectreactor.version>3.4.18</projectreactor.version>
-        <micrometer.version>1.6.13</micrometer.version>
-        <dropwizard.metrics.version>4.1.31</dropwizard.metrics.version>
-        <jackson.version>2.12.7</jackson.version>
-        <!--
-            Please note that there are dependencies between the gRPC and Netty TcNative versions.
-            gRPC is quite specific about the version of Netty TcNative, so check the dependencies on
-            https://github.com/grpc/grpc-java/blob/master/SECURITY.md
-        -->
->>>>>>> caf0d1cf
 
         <!-- Validation -->
         <javax.el-api.version>3.0.1-b06</javax.el-api.version>
