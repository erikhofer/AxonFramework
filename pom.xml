--- conflicted
+++ resolved
@@ -104,13 +104,8 @@
         <dom4j.version>2.1.3</dom4j.version>
         <postgresql.version>42.3.2</postgresql.version>
         <junit4.version>4.13.2</junit4.version>
-<<<<<<< HEAD
-        <junit.jupiter.version>5.8.1</junit.jupiter.version>
-        <axonserver-connector-java.version>4.6.0-SNAPSHOT</axonserver-connector-java.version>
-=======
         <junit.jupiter.version>5.8.2</junit.jupiter.version>
         <axonserver-connector-java.version>4.5.4</axonserver-connector-java.version>
->>>>>>> 5473ba38
         <hamcrest.version>2.2</hamcrest.version>
         <testcontainers.version>1.16.3</testcontainers.version>
         <xstream.version>1.4.18</xstream.version>
