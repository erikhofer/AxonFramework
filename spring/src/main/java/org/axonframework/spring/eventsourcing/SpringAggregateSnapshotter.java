/*
 * Copyright (c) 2010-2017. Axon Framework
 * Licensed under the Apache License, Version 2.0 (the "License");
 * you may not use this file except in compliance with the License.
 * You may obtain a copy of the License at
 *
 *     http://www.apache.org/licenses/LICENSE-2.0
 *
 * Unless required by applicable law or agreed to in writing, software
 * distributed under the License is distributed on an "AS IS" BASIS,
 * WITHOUT WARRANTIES OR CONDITIONS OF ANY KIND, either express or implied.
 * See the License for the specific language governing permissions and
 * limitations under the License.
 */

package org.axonframework.spring.eventsourcing;

import org.axonframework.commandhandling.model.RepositoryProvider;
import org.axonframework.common.transaction.TransactionManager;
import org.axonframework.eventsourcing.AggregateFactory;
import org.axonframework.eventsourcing.AggregateSnapshotter;
import org.axonframework.eventsourcing.EventSourcingRepository;
import org.axonframework.eventsourcing.eventstore.EventStore;
import org.axonframework.messaging.annotation.HandlerDefinition;
import org.axonframework.messaging.annotation.ParameterResolverFactory;
import org.springframework.beans.BeansException;
import org.springframework.context.ApplicationContext;
import org.springframework.context.ApplicationContextAware;

import java.util.Collections;
import java.util.Objects;
import java.util.Optional;
import java.util.concurrent.Executor;
import java.util.function.Function;

/**
 * Snapshotter implementation that uses the AggregateRoot as state for the snapshot. Unlike the
 * {@link AggregateSnapshotter}, this implementation lazily retrieves AggregateFactories from the Application
 * Context when snapshot requests are made.
 * <p>
 * Instead of configuring directly, consider using the {@link SpringAggregateSnapshotterFactoryBean}, which
 * configures this class using values available in the application context.
 *
 * @see SpringAggregateSnapshotterFactoryBean
 */
public class SpringAggregateSnapshotter extends AggregateSnapshotter implements ApplicationContextAware {

    private ApplicationContext applicationContext;

    /**
     * Initializes a snapshotter. The given Aggregate Factories are lazily retrieved from the application context.
     *
     * @param eventStore               The Event Store to store snapshots in
     * @param parameterResolverFactory The parameterResolverFactory used to reconstruct aggregates
     * @param executor                 The executor that processes the snapshotting requests
     * @param txManager                The transaction manager to manage the persistence transactions with
     */
    public SpringAggregateSnapshotter(EventStore eventStore, ParameterResolverFactory parameterResolverFactory,
                                      Executor executor, TransactionManager txManager) {
        super(eventStore, Collections.emptyList(), parameterResolverFactory, executor, txManager);
    }

    /**
<<<<<<< HEAD
     * Initializes a snapshotter. The given Aggregate Factories are lazily retrieved from the application context.
     *
     * @param eventStore               The Event Store to store snapshots in
     * @param parameterResolverFactory The parameterResolverFactory used to reconstruct aggregates
     * @param handlerDefinition        The handler definition used to create concrete handlers
     * @param executor                 The executor that processes the snapshotting requests
     * @param txManager                The transaction manager to manage the persistence transactions with
     */
    public SpringAggregateSnapshotter(EventStore eventStore, ParameterResolverFactory parameterResolverFactory,
                                      HandlerDefinition handlerDefinition, Executor executor,
                                      TransactionManager txManager) {
        super(eventStore,
              Collections.emptyList(),
              parameterResolverFactory,
              handlerDefinition,
              executor,
              txManager);
=======
     * Initializes a snapshotter using the ParameterResolverFactory instances available on the classpath.
     * The given Aggregate Factories are lazily retrieved from the application context.
     *
     * @param eventStore               The Event Store to store snapshots in
     * @param parameterResolverFactory The parameterResolverFactory used to reconstruct aggregates
     * @param executor                 The executor that processes the snapshotting requests
     * @param txManager                The transaction manager to manage the persistence transactions with
     * @param repositoryProvider       Provides repositories for specific aggregate types
     * @see ClasspathParameterResolverFactory
     */
    public SpringAggregateSnapshotter(EventStore eventStore, ParameterResolverFactory parameterResolverFactory,
                                      Executor executor, TransactionManager txManager,
                                      RepositoryProvider repositoryProvider) {
        super(eventStore, Collections.emptyList(), parameterResolverFactory, executor, txManager, repositoryProvider);
>>>>>>> 61e6e49d
    }

    @Override
    protected AggregateFactory<?> getAggregateFactory(Class<?> aggregateType) {
        AggregateFactory<?> aggregateFactory = super.getAggregateFactory(aggregateType);
        if (aggregateFactory == null) {
            Optional<AggregateFactory> factory = applicationContext.getBeansOfType(AggregateFactory.class)
                    .values().stream()
                    .filter(af -> Objects.equals(af.getAggregateType(), aggregateType))
                    .findFirst();
            if (!factory.isPresent()) {
                factory = applicationContext.getBeansOfType(EventSourcingRepository.class)
                                            .values().stream()
                                            .map((Function<EventSourcingRepository, AggregateFactory>) EventSourcingRepository::getAggregateFactory)
                                            .filter(af -> Objects.equals(af.getAggregateType(), aggregateType))
                                            .findFirst();
                if (factory.isPresent()) {
                    aggregateFactory = factory.get();
                    registerAggregateFactory(aggregateFactory);
                }
            }

            if (factory.isPresent()) {
                aggregateFactory = factory.get();
                registerAggregateFactory(aggregateFactory);
            }
        }
        return aggregateFactory;
    }

    @Override
    public void setApplicationContext(ApplicationContext applicationContext) throws BeansException {
        this.applicationContext = applicationContext;
    }
}<|MERGE_RESOLUTION|>--- conflicted
+++ resolved
@@ -61,40 +61,26 @@
     }
 
     /**
-<<<<<<< HEAD
-     * Initializes a snapshotter. The given Aggregate Factories are lazily retrieved from the application context.
+     * Initializes a snapshotter using the ParameterResolverFactory instances available on the classpath.
+     * The given Aggregate Factories are lazily retrieved from the application context.
      *
      * @param eventStore               The Event Store to store snapshots in
      * @param parameterResolverFactory The parameterResolverFactory used to reconstruct aggregates
      * @param handlerDefinition        The handler definition used to create concrete handlers
      * @param executor                 The executor that processes the snapshotting requests
      * @param txManager                The transaction manager to manage the persistence transactions with
+     * @param repositoryProvider       Provides repositories for specific aggregate types
      */
     public SpringAggregateSnapshotter(EventStore eventStore, ParameterResolverFactory parameterResolverFactory,
                                       HandlerDefinition handlerDefinition, Executor executor,
-                                      TransactionManager txManager) {
+                                      TransactionManager txManager, RepositoryProvider repositoryProvider) {
         super(eventStore,
               Collections.emptyList(),
               parameterResolverFactory,
               handlerDefinition,
               executor,
-              txManager);
-=======
-     * Initializes a snapshotter using the ParameterResolverFactory instances available on the classpath.
-     * The given Aggregate Factories are lazily retrieved from the application context.
-     *
-     * @param eventStore               The Event Store to store snapshots in
-     * @param parameterResolverFactory The parameterResolverFactory used to reconstruct aggregates
-     * @param executor                 The executor that processes the snapshotting requests
-     * @param txManager                The transaction manager to manage the persistence transactions with
-     * @param repositoryProvider       Provides repositories for specific aggregate types
-     * @see ClasspathParameterResolverFactory
-     */
-    public SpringAggregateSnapshotter(EventStore eventStore, ParameterResolverFactory parameterResolverFactory,
-                                      Executor executor, TransactionManager txManager,
-                                      RepositoryProvider repositoryProvider) {
-        super(eventStore, Collections.emptyList(), parameterResolverFactory, executor, txManager, repositoryProvider);
->>>>>>> 61e6e49d
+              txManager,
+              repositoryProvider);
     }
 
     @Override
