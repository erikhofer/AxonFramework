package org.axonframework.boot;


import org.axonframework.amqp.eventhandling.AMQPMessageConverter;
import org.axonframework.amqp.eventhandling.DefaultAMQPMessageConverter;
import org.axonframework.amqp.eventhandling.PackageRoutingKeyResolver;
import org.axonframework.amqp.eventhandling.RoutingKeyResolver;
import org.axonframework.amqp.eventhandling.spring.SpringAMQPPublisher;
import org.axonframework.commandhandling.CommandBus;
import org.axonframework.commandhandling.SimpleCommandBus;
import org.axonframework.commandhandling.distributed.CommandBusConnector;
import org.axonframework.commandhandling.distributed.CommandRouter;
import org.axonframework.commandhandling.distributed.DistributedCommandBus;
<<<<<<< HEAD
import org.axonframework.jgroups.commandhandling.JGroupsConnector;
=======
>>>>>>> a3631e75
import org.axonframework.common.jpa.ContainerManagedEntityManagerProvider;
import org.axonframework.common.jpa.EntityManagerProvider;
import org.axonframework.common.transaction.NoTransactionManager;
import org.axonframework.common.transaction.TransactionManager;
import org.axonframework.config.EventHandlingConfiguration;
import org.axonframework.eventhandling.EventBus;
import org.axonframework.eventhandling.tokenstore.TokenStore;
import org.axonframework.eventhandling.tokenstore.jpa.JpaTokenStore;
import org.axonframework.eventsourcing.eventstore.EventStorageEngine;
import org.axonframework.eventsourcing.eventstore.inmemory.InMemoryEventStorageEngine;
import org.axonframework.eventsourcing.eventstore.jpa.JpaEventStorageEngine;
import org.axonframework.messaging.SubscribableMessageSource;
import org.axonframework.serialization.Serializer;
import org.axonframework.serialization.xml.XStreamSerializer;
import org.axonframework.spring.commandhandling.distributed.jgroups.JGroupsConnectorFactoryBean;
import org.axonframework.spring.config.AxonConfiguration;
import org.axonframework.spring.config.EnableAxon;
import org.axonframework.spring.config.SpringAxonAutoConfigurer;
import org.axonframework.spring.messaging.unitofwork.SpringTransactionManager;
import org.jgroups.stack.GossipRouter;
import org.slf4j.Logger;
import org.slf4j.LoggerFactory;
import org.springframework.amqp.rabbit.connection.ConnectionFactory;
import org.springframework.beans.factory.annotation.Autowired;
import org.springframework.beans.factory.annotation.Qualifier;
import org.springframework.boot.autoconfigure.AutoConfigureAfter;
import org.springframework.boot.autoconfigure.condition.*;
import org.springframework.boot.context.properties.ConfigurationProperties;
import org.springframework.boot.context.properties.EnableConfigurationProperties;
import org.springframework.context.ApplicationContext;
import org.springframework.context.annotation.Bean;
import org.springframework.context.annotation.Configuration;
import org.springframework.context.annotation.Primary;
import org.springframework.transaction.PlatformTransactionManager;

import javax.persistence.EntityManagerFactory;
import java.util.regex.Matcher;
import java.util.regex.Pattern;

/**
 * @author Allard Buijze
 * @author Josh Long
 */
@EnableAxon
@ConditionalOnClass(SpringAxonAutoConfigurer.class)
@Configuration
@AutoConfigureAfter(name = "org.springframework.boot.autoconfigure.orm.jpa.HibernateJpaAutoConfiguration")
@EnableConfigurationProperties(EventProcessorProperties.class)
public class AxonAutoConfiguration {

    @Autowired
    private EventProcessorProperties eventProcessorProperties;

    @Bean
    @ConditionalOnMissingBean
    public Serializer serializer() {
        return new XStreamSerializer();
    }

    @Autowired(required = false) // live reload support (spring boot devtools) has trouble starting with this dependency.
    public void configureEventHandling(EventHandlingConfiguration eventHandlingConfiguration,
                                              ApplicationContext applicationContext) {
        eventProcessorProperties.getProcessors().forEach((k, v) -> {
            if (v.getMode() == EventProcessorProperties.Mode.TRACKING) {
                eventHandlingConfiguration.registerTrackingProcessor(k);
            } else {
                eventHandlingConfiguration.registerSubscribingEventProcessor(k, applicationContext.getBean(v.getSource(), SubscribableMessageSource.class));
            }
        });
    }

    @ConditionalOnMissingBean(ignored = {DistributedCommandBus.class})
    @Qualifier("localSegment")
    @Bean
    public CommandBus commandBus(TransactionManager txManager, AxonConfiguration axonConfiguration) {
        return new SimpleCommandBus(txManager, axonConfiguration.messageMonitor(CommandBus.class, "commandBus"));
    }

    @AutoConfigureAfter(TransactionConfiguration.class)
    @Configuration
    public static class DefaultTransactionConfiguration {

        @Bean
        @ConditionalOnMissingBean(TransactionManager.class)
        public TransactionManager axonTransactionManager() {
            return NoTransactionManager.INSTANCE;
        }

    }

    @Configuration
    @ConditionalOnClass(PlatformTransactionManager.class)
    @AutoConfigureAfter(name = "org.springframework.boot.autoconfigure.orm.jpa.HibernateJpaAutoConfiguration")
    public static class TransactionConfiguration {

        @Bean
        @ConditionalOnMissingBean
        @ConditionalOnBean(PlatformTransactionManager.class)
        public TransactionManager axonTransactionManager(PlatformTransactionManager transactionManager) {
            return new SpringTransactionManager(transactionManager);
        }
    }

    @ConditionalOnMissingClass("javax.persistence.EntityManager")
    @Configuration
    public static class InMemoryConfiguration {

        @Bean
        @ConditionalOnMissingBean
        public EventStorageEngine eventStorageEngine() {
            return new InMemoryEventStorageEngine();
        }
    }

    @ConditionalOnBean(EntityManagerFactory.class)
    @RegisterDefaultEntities(packages = {"org.axonframework.eventsourcing.eventstore.jpa",
            "org.axonframework.eventhandling.tokenstore"})
    @Configuration
    public static class JpaConfiguration {

        @ConditionalOnMissingBean
        @Bean
        public EventStorageEngine eventStorageEngine(EntityManagerProvider entityManagerProvider, TransactionManager transactionManager) {
            return new JpaEventStorageEngine(entityManagerProvider, transactionManager);
        }

        @ConditionalOnMissingBean
        @Bean
        public EntityManagerProvider entityManagerProvider() {
            return new ContainerManagedEntityManagerProvider();
        }

        @ConditionalOnMissingBean
        @Bean
        public TokenStore tokenStore(Serializer serializer, EntityManagerProvider entityManagerProvider) {
            return new JpaTokenStore(entityManagerProvider, serializer);
        }
    }

    @ConditionalOnClass({SpringAMQPPublisher.class, ConnectionFactory.class})
    @EnableConfigurationProperties(AMQPProperties.class)
    @Configuration
    public static class AMQPConfiguration {

        @Autowired
        private AMQPProperties amqpProperties;

        @ConditionalOnMissingBean
        @Bean
        public RoutingKeyResolver routingKeyResolver() {
            return new PackageRoutingKeyResolver();
        }

        @ConditionalOnMissingBean
        @Bean
        public AMQPMessageConverter amqpMessageConverter(Serializer serializer, RoutingKeyResolver routingKeyResolver) {
            return new DefaultAMQPMessageConverter(serializer, routingKeyResolver, amqpProperties.isDurableMessages());
        }

        @ConditionalOnProperty("axon.amqp.exchange")
        @Bean(initMethod = "start", destroyMethod = "shutDown")
        public SpringAMQPPublisher amqpBridge(EventBus eventBus, ConnectionFactory connectionFactory,
                                              AMQPMessageConverter amqpMessageConverter) {
            SpringAMQPPublisher publisher = new SpringAMQPPublisher(eventBus);
            publisher.setExchangeName(amqpProperties.getExchange());
            publisher.setConnectionFactory(connectionFactory);
            publisher.setMessageConverter(amqpMessageConverter);
            switch (amqpProperties.getTransactionMode()) {

                case TRANSACTIONAL:
                    publisher.setTransactional(true);
                    break;
                case PUBLISHER_ACK:
                    publisher.setWaitForPublisherAck(true);
                    break;
                case NONE:
                    break;
            }
            return publisher;
        }
    }

    @ConditionalOnClass(name = {"org.axonframework.commandhandling.distributed.jgroups.JGroupsConnector",
            "org.jgroups.JChannel"})
    @EnableConfigurationProperties(JGroupsConfiguration.JGroupsProperties.class)
    @ConditionalOnProperty("axon.distributed.jgroups.enabled")
    @AutoConfigureAfter(JpaConfiguration.class)
    @Configuration
    public static class JGroupsConfiguration {

        private static final Logger logger = LoggerFactory.getLogger(JGroupsConfiguration.class);
        @Autowired
        private JGroupsProperties jGroupsProperties;

        @ConditionalOnProperty("axon.distributed.jgroups.gossip.autoStart")
        @Bean(destroyMethod = "stop")
        public GossipRouter gossipRouter() {
            Matcher matcher = Pattern.compile("([^[\\[]]*)\\[(\\d*)\\]").matcher(jGroupsProperties.getGossip().getHosts());
            if (matcher.find()) {

                GossipRouter gossipRouter = new GossipRouter(matcher.group(1),
                                                             Integer.parseInt(matcher.group(2)));
                try {
                    gossipRouter.start();
                } catch (Exception e) {
                    logger.warn("Unable to autostart start embedded Gossip server: {}", e.getMessage());
                }
                return gossipRouter;
            } else {
                logger.error("Wrong hosts pattern, cannot start embedded Gossip Router: " + jGroupsProperties.getGossip().getHosts());
            }
            return null;
        }

        @ConditionalOnMissingBean
        @Primary
        @Bean
        public DistributedCommandBus distributedCommandBus(CommandRouter router, CommandBusConnector connector) {
            DistributedCommandBus commandBus = new DistributedCommandBus(router, connector);
            commandBus.updateLoadFactor(jGroupsProperties.getLoadFactor());
            return commandBus;
        }

        @ConditionalOnMissingBean({CommandRouter.class, CommandBusConnector.class})
        @Bean
        public JGroupsConnectorFactoryBean jgroupsConnectorFactoryBean(Serializer serializer,
                                                                       @Qualifier("localSegment")
                                                                               CommandBus localSegment) {

            System.setProperty("jgroups.tunnel.gossip_router_hosts", jGroupsProperties.getGossip().getHosts());
            System.setProperty("jgroups.bind_addr", String.valueOf(jGroupsProperties.getBindAddr()));
            System.setProperty("jgroups.bind_port", String.valueOf(jGroupsProperties.getBindPort()));

            JGroupsConnectorFactoryBean jGroupsConnectorFactoryBean = new JGroupsConnectorFactoryBean();
            jGroupsConnectorFactoryBean.setClusterName(jGroupsProperties.getClusterName());
            jGroupsConnectorFactoryBean.setLocalSegment(localSegment);
            jGroupsConnectorFactoryBean.setSerializer(serializer);
            jGroupsConnectorFactoryBean.setConfiguration(jGroupsProperties.getConfigurationFile());
            return jGroupsConnectorFactoryBean;
        }

        @ConfigurationProperties(prefix = "axon.distributed.jgroups")
        public static class JGroupsProperties {

            private Gossip gossip;

            /**
             * Enables JGroups configuration for this application
             */
            private boolean enabled = false;

            /**
             * The name of the JGroups cluster to connect to. Defaults to "Axon".
             */
            private String clusterName = "Axon";

            /**
             * The JGroups configuration file to use. Defaults to a TCP Gossip based configuration
             */
            private String configurationFile = "default_tcp_gossip.xml";

            /**
             * The address of the network interface to bind JGroups to. Defaults to a global IP address of this node.
             */
            private String bindAddr = "GLOBAL";

            /**
             * Sets the initial port to bind the JGroups connection to. If this port is taken, JGroups will find the next
             * available port.
             */
            private String bindPort = "7800";

            /**
             * Sets the loadFactor for this node to join with. The loadFactor sets the relative load this node will receive
             * compared to other nodes in the cluster. Defaults to 100.
             */
            private int loadFactor = 100;

            public Gossip getGossip() {
                return gossip;
            }

            public void setGossip(Gossip gossip) {
                this.gossip = gossip;
            }

            public boolean isEnabled() {
                return enabled;
            }

            public void setEnabled(boolean enabled) {
                this.enabled = enabled;
            }

            public String getClusterName() {
                return clusterName;
            }

            public void setClusterName(String clusterName) {
                this.clusterName = clusterName;
            }

            public String getConfigurationFile() {
                return configurationFile;
            }

            public void setConfigurationFile(String configurationFile) {
                this.configurationFile = configurationFile;
            }

            public String getBindAddr() {
                return bindAddr;
            }

            public void setBindAddr(String bindAddr) {
                this.bindAddr = bindAddr;
            }

            public String getBindPort() {
                return bindPort;
            }

            public void setBindPort(String bindPort) {
                this.bindPort = bindPort;
            }

            public int getLoadFactor() {
                return loadFactor;
            }

            public void setLoadFactor(int loadFactor) {
                this.loadFactor = loadFactor;
            }

            public static class Gossip {

                /**
                 * Whether to automatically attempt to start a Gossip Routers. The host and port of the Gossip server are
                 * taken from the first define host in 'hosts'.
                 */
                private boolean autoStart = false;

                /**
                 * Defines the hosts of the Gossip Routers to connect to, in the form of host[port],...
                 * <p>
                 * If autoStart is set to {@code true}, the first host and port are used as bind address and bind port
                 * of the Gossip server to start.
                 * <p>
                 * Defaults to localhost[12001].
                 */
                private String hosts = "localhost[12001]";

                public boolean isAutoStart() {
                    return autoStart;
                }

                public void setAutoStart(boolean autoStart) {
                    this.autoStart = autoStart;
                }

                public String getHosts() {
                    return hosts;
                }

                public void setHosts(String hosts) {
                    this.hosts = hosts;
                }
            }
        }

    }

}<|MERGE_RESOLUTION|>--- conflicted
+++ resolved
@@ -11,10 +11,6 @@
 import org.axonframework.commandhandling.distributed.CommandBusConnector;
 import org.axonframework.commandhandling.distributed.CommandRouter;
 import org.axonframework.commandhandling.distributed.DistributedCommandBus;
-<<<<<<< HEAD
-import org.axonframework.jgroups.commandhandling.JGroupsConnector;
-=======
->>>>>>> a3631e75
 import org.axonframework.common.jpa.ContainerManagedEntityManagerProvider;
 import org.axonframework.common.jpa.EntityManagerProvider;
 import org.axonframework.common.transaction.NoTransactionManager;
@@ -74,9 +70,10 @@
         return new XStreamSerializer();
     }
 
-    @Autowired(required = false) // live reload support (spring boot devtools) has trouble starting with this dependency.
+    @Autowired(required = false)
+    // live reload support (spring boot devtools) has trouble starting with this dependency.
     public void configureEventHandling(EventHandlingConfiguration eventHandlingConfiguration,
-                                              ApplicationContext applicationContext) {
+                                       ApplicationContext applicationContext) {
         eventProcessorProperties.getProcessors().forEach((k, v) -> {
             if (v.getMode() == EventProcessorProperties.Mode.TRACKING) {
                 eventHandlingConfiguration.registerTrackingProcessor(k);
