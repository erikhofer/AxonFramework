--- conflicted
+++ resolved
@@ -60,16 +60,10 @@
     @ConditionalOnMissingBean(CommandRouter.class)
     @ConditionalOnBean(DiscoveryClient.class)
     @ConditionalOnProperty(value = "axon.distributed.spring-cloud.fallback-to-http-get", matchIfMissing = true)
-<<<<<<< HEAD
-    public CommandRouter springCloudHttpBackupCommandRouter(DiscoveryClient discoveryClient,
-                                                            Registration localServiceInstance,
-                                                            RestTemplate restTemplate,
-                                                            RoutingStrategy routingStrategy) {
-=======
     public SpringCloudHttpBackupCommandRouter springCloudHttpBackupCommandRouter(DiscoveryClient discoveryClient,
+                                                                                 Registration localServiceInstance,
                                                                                  RestTemplate restTemplate,
                                                                                  RoutingStrategy routingStrategy) {
->>>>>>> c2576ebc
         return new SpringCloudHttpBackupCommandRouter(discoveryClient,
                                                       localServiceInstance,
                                                       routingStrategy,
