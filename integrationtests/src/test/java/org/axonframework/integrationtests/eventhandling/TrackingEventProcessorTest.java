/*
 * Copyright (c) 2010-2021. Axon Framework
 *
 * Licensed under the Apache License, Version 2.0 (the "License");
 * you may not use this file except in compliance with the License.
 * You may obtain a copy of the License at
 *
 *    http://www.apache.org/licenses/LICENSE-2.0
 *
 * Unless required by applicable law or agreed to in writing, software
 * distributed under the License is distributed on an "AS IS" BASIS,
 * WITHOUT WARRANTIES OR CONDITIONS OF ANY KIND, either express or implied.
 * See the License for the specific language governing permissions and
 * limitations under the License.
 */

package org.axonframework.integrationtests.eventhandling;

import org.axonframework.common.transaction.NoTransactionManager;
import org.axonframework.common.transaction.Transaction;
import org.axonframework.common.transaction.TransactionManager;
import org.axonframework.eventhandling.EventHandlerInvoker;
import org.axonframework.eventhandling.EventMessage;
import org.axonframework.eventhandling.EventMessageHandler;
import org.axonframework.eventhandling.EventTrackerStatus;
import org.axonframework.eventhandling.EventTrackerStatusChangeListener;
import org.axonframework.eventhandling.GapAwareTrackingToken;
import org.axonframework.eventhandling.GenericTrackedEventMessage;
import org.axonframework.eventhandling.GlobalSequenceTrackingToken;
import org.axonframework.eventhandling.MultiEventHandlerInvoker;
import org.axonframework.eventhandling.PropagatingErrorHandler;
import org.axonframework.eventhandling.ReplayToken;
import org.axonframework.eventhandling.SimpleEventHandlerInvoker;
import org.axonframework.eventhandling.TrackedEventMessage;
import org.axonframework.eventhandling.TrackingEventProcessor;
import org.axonframework.eventhandling.TrackingEventProcessorConfiguration;
import org.axonframework.eventhandling.TrackingEventStream;
import org.axonframework.eventhandling.TrackingToken;
import org.axonframework.eventhandling.tokenstore.TokenStore;
import org.axonframework.eventhandling.tokenstore.UnableToClaimTokenException;
import org.axonframework.eventhandling.tokenstore.inmemory.InMemoryTokenStore;
import org.axonframework.eventsourcing.eventstore.EmbeddedEventStore;
import org.axonframework.eventsourcing.eventstore.EventStore;
import org.axonframework.eventsourcing.eventstore.SequenceEventStorageEngine;
import org.axonframework.eventsourcing.eventstore.inmemory.InMemoryEventStorageEngine;
import org.axonframework.integrationtests.utils.MockException;
import org.axonframework.messaging.StreamableMessageSource;
import org.axonframework.messaging.unitofwork.CurrentUnitOfWork;
import org.axonframework.serialization.SerializationException;
import org.hamcrest.CoreMatchers;
import org.junit.jupiter.api.*;
import org.mockito.*;
import org.springframework.test.annotation.DirtiesContext;

import java.time.Duration;
import java.util.ArrayList;
import java.util.Collections;
import java.util.HashSet;
import java.util.Iterator;
import java.util.LinkedList;
import java.util.List;
import java.util.Map;
import java.util.Optional;
import java.util.Queue;
import java.util.Set;
import java.util.UUID;
import java.util.concurrent.CompletableFuture;
import java.util.concurrent.CopyOnWriteArrayList;
import java.util.concurrent.CountDownLatch;
import java.util.concurrent.TimeUnit;
import java.util.concurrent.atomic.AtomicBoolean;
import java.util.concurrent.atomic.AtomicInteger;
import java.util.concurrent.atomic.AtomicReference;
import java.util.function.Consumer;
import java.util.function.Predicate;
import java.util.function.Supplier;
import java.util.function.UnaryOperator;

import static java.util.Arrays.asList;
import static java.util.Collections.emptySortedSet;
import static java.util.Collections.singleton;
import static java.util.stream.Collectors.toList;
import static org.axonframework.eventhandling.EventUtils.asTrackedEventMessage;
import static org.axonframework.integrationtests.utils.AssertUtils.assertUntil;
import static org.axonframework.integrationtests.utils.AssertUtils.assertWithin;
import static org.axonframework.integrationtests.utils.EventTestUtils.*;
import static org.hamcrest.MatcherAssert.assertThat;
import static org.junit.jupiter.api.Assertions.*;
import static org.mockito.Mockito.*;

/**
 * Test class validating the {@link TrackingEventProcessor}. This test class is part of the {@code integrationtests}
 * module as it relies on both the {@code messaging} (where the {@code TrackingEventProcessor} resides) and {@code
 * eventsourcing} modules.
 *
 * @author Rene de Waele
 */
class TrackingEventProcessorTest {

    private static final Object NO_RESET_PAYLOAD = null;

    private TrackingEventProcessor testSubject;
    private EmbeddedEventStore eventBus;
    private TokenStore tokenStore;
    private EventHandlerInvoker eventHandlerInvoker;
    private EventMessageHandler mockHandler;
    private List<Long> sleepInstructions;
    private TransactionManager mockTransactionManager;
    private Transaction mockTransaction;

    private static TrackingEventStream trackingEventStreamOf(Iterator<TrackedEventMessage<?>> iterator) {
        return trackingEventStreamOf(iterator, c -> {
        });
    }

    private static TrackingEventStream trackingEventStreamOf(Iterator<TrackedEventMessage<?>> iterator,
                                                             Consumer<Class<?>> skippedPayloadListener) {
        return new TrackingEventStream() {
            private boolean hasPeeked;
            private TrackedEventMessage<?> peekEvent;

            @Override
            public Optional<TrackedEventMessage<?>> peek() {
                if (!hasPeeked) {
                    if (!hasNextAvailable()) {
                        return Optional.empty();
                    }
                    peekEvent = iterator.next();
                    hasPeeked = true;
                }
                return Optional.of(peekEvent);
            }

            @Override
            public boolean hasNextAvailable(int timeout, TimeUnit unit) {
                if (timeout > 0) {
                    // To keep tests speedy, we don't wait, but we do give other threads a chance
                    Thread.yield();
                }
                return hasPeeked || iterator.hasNext();
            }

            @Override
            public TrackedEventMessage<?> nextAvailable() {
                if (!hasPeeked) {
                    return iterator.next();
                }
                TrackedEventMessage<?> result = peekEvent;
                peekEvent = null;
                hasPeeked = false;
                return result;
            }

            @Override
            public void close() {

            }

            @Override
            public void skipMessagesWithPayloadTypeOf(TrackedEventMessage<?> ignoredMessage) {
                skippedPayloadListener.accept(ignoredMessage.getPayloadType());
            }
        };
    }

    @BeforeEach
    void setUp() {
        tokenStore = spy(new InMemoryTokenStore());
        mockHandler = mock(EventMessageHandler.class);
        when(mockHandler.canHandle(any())).thenReturn(true);
        when(mockHandler.supportsReset()).thenReturn(true);
        eventHandlerInvoker = spy(
                SimpleEventHandlerInvoker.builder()
                                         .eventHandlers(mockHandler)
                                         .listenerInvocationErrorHandler(PropagatingErrorHandler.instance())
                                         .build()
        );
        mockTransaction = mock(Transaction.class);
        mockTransactionManager = mock(TransactionManager.class);
        when(mockTransactionManager.startTransaction()).thenReturn(mockTransaction);

        //noinspection unchecked
        when(mockTransactionManager.fetchInTransaction(any(Supplier.class))).thenAnswer(i -> {
            Supplier<?> s = i.getArgument(0);
            return s.get();
        });
        doAnswer(i -> {
            Runnable r = i.getArgument(0);
            r.run();
            return null;
        }).when(mockTransactionManager).executeInTransaction(any(Runnable.class));
        eventBus = EmbeddedEventStore.builder().storageEngine(new InMemoryEventStorageEngine()).build();
        sleepInstructions = new CopyOnWriteArrayList<>();

        initProcessor(TrackingEventProcessorConfiguration.forSingleThreadedProcessing()
                                                         .andEventAvailabilityTimeout(100, TimeUnit.MILLISECONDS));
    }

    private void initProcessor(TrackingEventProcessorConfiguration config) {
        initProcessor(config, UnaryOperator.identity());
    }

    private void initProcessor(TrackingEventProcessorConfiguration config,
                               UnaryOperator<TrackingEventProcessor.Builder> customization) {
        TrackingEventProcessor.Builder eventProcessorBuilder =
                TrackingEventProcessor.builder()
                                      .name("test")
                                      .eventHandlerInvoker(eventHandlerInvoker)
                                      .messageSource(eventBus)
                                      .trackingEventProcessorConfiguration(config)
                                      .tokenStore(tokenStore)
                                      .transactionManager(mockTransactionManager);
        testSubject = new TrackingEventProcessor(customization.apply(eventProcessorBuilder)) {
            @Override
            protected void doSleepFor(long millisToSleep) {
                if (isRunning()) {
                    sleepInstructions.add(millisToSleep);
                    Thread.yield();
                }
            }
        };
    }

    @AfterEach
    void tearDown() {
        testSubject.shutDown();
        eventBus.shutDown();
    }

    @Test
    void testSequenceEventStorageReceivesEachEventOnlyOnce() throws Exception {
        InMemoryEventStorageEngine historic = new InMemoryEventStorageEngine();
        InMemoryEventStorageEngine active = new InMemoryEventStorageEngine(2);
        SequenceEventStorageEngine sequenceEventStorageEngine = new SequenceEventStorageEngine(historic, active);

        EmbeddedEventStore sequenceEventBus = EmbeddedEventStore.builder().storageEngine(sequenceEventStorageEngine).build();

        initProcessor(TrackingEventProcessorConfiguration.forSingleThreadedProcessing()
                                                         .andEventAvailabilityTimeout(100, TimeUnit.MILLISECONDS),
                      b -> {
                          b.messageSource(sequenceEventBus);
                          return b;
                      });

        historic.appendEvents(createEvent(AGGREGATE, 1L, "message1"), createEvent(AGGREGATE, 2L, "message2"));
        // to make sure tracking tokens match, we need to offset the InMemoryEventStorageEngine
        active.appendEvents(createEvent(AGGREGATE, 3L, "message3"), createEvent(AGGREGATE, 4L, "message4"),
                            createEvent(AGGREGATE, 5L, "message5"));

        int expectedEventCount = 5;

        CountDownLatch countDownLatch = new CountDownLatch(expectedEventCount);
        AtomicInteger counter = new AtomicInteger(0);
        doAnswer(invocation -> {
            int cnt = counter.incrementAndGet();
            countDownLatch.countDown();
            assertTrue(cnt <= expectedEventCount);
            return null;
        }).when(mockHandler).handle(any());

        testSubject.start();

        assertTrue(countDownLatch.await(5, TimeUnit.SECONDS), "Expected Handler to have received 4 published events");
        assertEquals(expectedEventCount, counter.get(), "Handler should only receive each event once");
    }

    @Test
    void testPublishedEventsGetPassedToHandler() throws Exception {
        CountDownLatch countDownLatch = new CountDownLatch(2);
        doAnswer(invocation -> {
            countDownLatch.countDown();
            return null;
        }).when(mockHandler).handle(any());
        testSubject.start();
        // Give it a bit of time to start
        Thread.sleep(200);
        eventBus.publish(createEvents(2));
        assertTrue(countDownLatch.await(5, TimeUnit.SECONDS), "Expected Handler to have received 2 published events");
    }

    @Test
    void testBlacklist() throws Exception {
        when(mockHandler.canHandle(any())).thenReturn(false);
        when(mockHandler.canHandleType(String.class)).thenReturn(false);
        Set<Class<?>> skipped = new HashSet<>();

        EmbeddedEventStore mockEventBus = mock(EmbeddedEventStore.class);
        TrackingToken trackingToken = new GlobalSequenceTrackingToken(0);
        List<TrackedEventMessage<?>> events =
                createEvents(2).stream().map(event -> asTrackedEventMessage(event, trackingToken)).collect(toList());
        when(mockEventBus.openStream(null)).thenReturn(trackingEventStreamOf(events.iterator(), skipped::add));
        testSubject = TrackingEventProcessor.builder()
                                            .name("test")
                                            .eventHandlerInvoker(eventHandlerInvoker)
                                            .messageSource(mockEventBus)
                                            .tokenStore(tokenStore)
                                            .transactionManager(NoTransactionManager.INSTANCE)
                                            .build();
        testSubject.start();
        assertWithin(1, TimeUnit.SECONDS, () -> {
            assertEquals(1, skipped.size());
            assertTrue(skipped.contains(String.class));
        });
    }

    @Test
    void testProcessorExposesErrorStateOnHandlerException() throws Exception {
        doReturn(Object.class).when(mockHandler).getTargetType();
        AtomicBoolean errorFlag = new AtomicBoolean(true);
        doAnswer(invocation -> {
            if (errorFlag.get()) {
                throw new MockException("Simulating issues");
            }
            return null;
        }).when(mockHandler).handle(any());
        int segmentId = 0;

        testSubject.start();
        eventBus.publish(createEvents(2));

        assertWithin(2, TimeUnit.SECONDS, () -> {
            EventTrackerStatus status = testSubject.processingStatus().get(segmentId);
            assertNotNull(status);
            assertTrue(status.isErrorState());
            assertEquals(MockException.class, status.getError().getClass());
        });

        errorFlag.set(false);

        assertWithin(5, TimeUnit.SECONDS, () -> {
            EventTrackerStatus status = testSubject.processingStatus().get(segmentId);
            assertNotNull(status);
            assertFalse(status.isErrorState());
            assertNull(status.getError());
        });
    }

    @Test
    void testHandlerIsInvokedInTransactionScope() throws Exception {
        CountDownLatch countDownLatch = new CountDownLatch(1);
        AtomicInteger counter = new AtomicInteger();
        AtomicInteger counterAtHandle = new AtomicInteger();
        when(mockTransactionManager.startTransaction()).thenAnswer(i -> {
            counter.incrementAndGet();
            return mockTransaction;
        });
        doAnswer(i -> counter.decrementAndGet()).when(mockTransaction).rollback();
        doAnswer(i -> counter.decrementAndGet()).when(mockTransaction).commit();
        doAnswer(invocation -> {
            counterAtHandle.set(counter.get());
            countDownLatch.countDown();
            return null;
        }).when(mockHandler).handle(any());
        testSubject.start();
        // Give it a bit of time to start
        Thread.sleep(200);
        eventBus.publish(createEvents(2));
        assertTrue(countDownLatch.await(5, TimeUnit.SECONDS), "Expected Handler to have received 2 published events");
        assertEquals(1, counterAtHandle.get());
    }

    @Test
    void testProcessorStopsOnNonTransientExceptionWhenLoadingToken() {
        doThrow(new SerializationException("Faking a serialization issue")).when(tokenStore).fetchToken("test", 0);

        testSubject.start();

        assertWithin(
                1, TimeUnit.SECONDS, () -> assertFalse(testSubject.isRunning(), "Expected processor to have stopped")
        );
        assertWithin(
                1, TimeUnit.SECONDS, () -> assertTrue(testSubject.isError(), "Expected processor to set the error flag")
        );
        assertEquals(Collections.emptyList(), sleepInstructions);
    }

    @Test
    void testProcessorRetriesOnTransientExceptionWhenLoadingToken() throws Exception {
        CountDownLatch countDownLatch = new CountDownLatch(1);
        doAnswer(invocation -> {
            countDownLatch.countDown();
            return null;
        }).when(mockHandler).handle(any());

        doThrow(new RuntimeException("Faking a recoverable issue"))
                .doCallRealMethod()
                .when(tokenStore).fetchToken("test", 0);

        testSubject.start();

        eventBus.publish(createEvent());

        assertTrue(countDownLatch.await(5, TimeUnit.SECONDS), "Expected Handler to have received published event");
        assertTrue(testSubject.isRunning());
        assertFalse(testSubject.isError());
        assertEquals(Collections.singletonList(5000L), sleepInstructions);
    }

    @Test
    void testTokenIsStoredWhenEventIsRead() throws Exception {
        CountDownLatch countDownLatch = new CountDownLatch(1);
        testSubject.registerHandlerInterceptor(((unitOfWork, interceptorChain) -> {
            unitOfWork.onCleanup(uow -> countDownLatch.countDown());
            return interceptorChain.proceed();
        }));
        eventBus.publish(createEvent());
        testSubject.start();
        assertTrue(countDownLatch.await(5, TimeUnit.SECONDS), "Expected Unit of Work to have reached clean up phase");
        verify(tokenStore).storeToken(any(), eq(testSubject.getName()), eq(0));
        assertNotNull(tokenStore.fetchToken(testSubject.getName(), 0));
    }

    @Test
    void testTokenIsExtendedAtStartAndStoredAtEndOfEventBatch_WithStoringTokensAfterProcessingSetting()
            throws Exception {
        initProcessor(
                TrackingEventProcessorConfiguration.forSingleThreadedProcessing().andBatchSize(100),
                TrackingEventProcessor.Builder::storingTokensAfterProcessing
        );
        CountDownLatch countDownLatch = new CountDownLatch(2);
        AtomicInteger invocationsInUnitOfWork = new AtomicInteger();
        doAnswer(i -> {
            if (CurrentUnitOfWork.isStarted()) {
                invocationsInUnitOfWork.incrementAndGet();
            }
            return i.callRealMethod();
        }).when(tokenStore).extendClaim(anyString(), anyInt());
        testSubject.registerHandlerInterceptor(((unitOfWork, interceptorChain) -> {
            unitOfWork.onCleanup(uow -> countDownLatch.countDown());
            return interceptorChain.proceed();
        }));
        testSubject.start();
        eventBus.publish(createEvents(2));
        assertTrue(
                countDownLatch.await(5, TimeUnit.SECONDS),
                "Expected Unit of Work to have reached clean up phase for 2 messages"
        );
        InOrder inOrder = inOrder(tokenStore);
        inOrder.verify(tokenStore, times(1)).extendClaim(eq(testSubject.getName()), anyInt());
        inOrder.verify(tokenStore, atLeastOnce()).storeToken(any(), any(), anyInt());

        assertNotNull(tokenStore.fetchToken(testSubject.getName(), 0));
        assertEquals(
                1, invocationsInUnitOfWork.get(),
                "Unexpected number of invocations of token extension in unit of work"
        );
    }

    @Test
    void testTokenStoredAtEndOfEventBatchAndNotExtendedWhenUsingANoTransactionManager() throws Exception {
        TrackingEventProcessorConfiguration tepConfig =
                TrackingEventProcessorConfiguration.forSingleThreadedProcessing().andBatchSize(100);
        testSubject = TrackingEventProcessor.builder()
                                            .name("test")
                                            .eventHandlerInvoker(eventHandlerInvoker)
                                            .trackingEventProcessorConfiguration(tepConfig)
                                            .messageSource(eventBus)
                                            .tokenStore(tokenStore)
                                            .transactionManager(NoTransactionManager.INSTANCE)
                                            .build();

        CountDownLatch countDownLatch = new CountDownLatch(2);
        AtomicInteger invocationsInUnitOfWork = new AtomicInteger();
        doAnswer(i -> {
            if (CurrentUnitOfWork.isStarted()) {
                invocationsInUnitOfWork.incrementAndGet();
            }
            return i.callRealMethod();
        }).when(tokenStore).extendClaim(anyString(), anyInt());

        testSubject.registerHandlerInterceptor(((unitOfWork, interceptorChain) -> {
            unitOfWork.onCleanup(uow -> countDownLatch.countDown());
            return interceptorChain.proceed();
        }));
        testSubject.start();
        eventBus.publish(createEvents(2));
        assertTrue(
                countDownLatch.await(5, TimeUnit.SECONDS),
                "Expected Unit of Work to have reached clean up phase for 2 messages"
        );

        verify(tokenStore, times(1)).storeToken(any(), any(), anyInt());
        assertNotNull(tokenStore.fetchToken(testSubject.getName(), 0));

        assertEquals(
                1, invocationsInUnitOfWork.get(),
                "Unexpected number of invocations of token extension in unit of work"
        );
    }

    @Test
    void testTokenStoredAtEndOfEventBatchAndNotExtendedWhenTransactionManagerIsConfigured() throws Exception {
        TrackingEventProcessorConfiguration tepConfig =
                TrackingEventProcessorConfiguration.forSingleThreadedProcessing().andBatchSize(100);
        testSubject = TrackingEventProcessor.builder()
                                            .name("test")
                                            .eventHandlerInvoker(eventHandlerInvoker)
                                            .trackingEventProcessorConfiguration(tepConfig)
                                            .messageSource(eventBus)
                                            .tokenStore(tokenStore)
                                            .transactionManager(() -> mock(Transaction.class))
                                            .build();

        CountDownLatch countDownLatch = new CountDownLatch(2);
        AtomicInteger invocationsInUnitOfWork = new AtomicInteger();
        doAnswer(i -> {
            if (CurrentUnitOfWork.isStarted()) {
                invocationsInUnitOfWork.incrementAndGet();
                fail("Did not expect an invocation in a Unit of Work");
            }
            return i.callRealMethod();
        }).when(tokenStore).extendClaim(anyString(), anyInt());

        testSubject.registerHandlerInterceptor(((unitOfWork, interceptorChain) -> {
            unitOfWork.onCleanup(uow -> countDownLatch.countDown());
            return interceptorChain.proceed();
        }));
        testSubject.start();
        eventBus.publish(createEvents(2));
        assertTrue(
                countDownLatch.await(5, TimeUnit.SECONDS),
                "Expected Unit of Work to have reached clean up phase for 2 messages"
        );

        verify(tokenStore, times(1)).storeToken(any(), any(), anyInt());
        assertNotNull(tokenStore.fetchToken(testSubject.getName(), 0));

        assertEquals(
                0, invocationsInUnitOfWork.get(),
                "Unexpected number of invocations of token extension in unit of work"
        );
    }

    @Test
    void testTokenStoredAtEndOfEventBatchAndExtendedWhenTokenClaimIntervalExceeded() throws Exception {
        TrackingEventProcessorConfiguration tepConfig =
                TrackingEventProcessorConfiguration.forSingleThreadedProcessing()
                                                   .andEventAvailabilityTimeout(10, TimeUnit.MILLISECONDS);
        testSubject = TrackingEventProcessor.builder()
                                            .name("test")
                                            .trackingEventProcessorConfiguration(tepConfig)
                                            .eventHandlerInvoker(eventHandlerInvoker)
                                            .messageSource(eventBus)
                                            .tokenStore(tokenStore)
                                            .transactionManager(NoTransactionManager.INSTANCE)
                                            .build();
        CountDownLatch countDownLatch = new CountDownLatch(2);
        testSubject.registerHandlerInterceptor(((unitOfWork, interceptorChain) -> {
            unitOfWork.onCleanup(uow -> countDownLatch.countDown());
            Thread.sleep(50);
            return interceptorChain.proceed();
        }));
        testSubject.start();

        eventBus.publish(createEvents(2));
        assertTrue(
                countDownLatch.await(5, TimeUnit.SECONDS),
                "Expected Unit of Work to have reached clean up phase for 2 messages"
        );

        InOrder inOrder = inOrder(tokenStore);
        inOrder.verify(tokenStore, times(1)).storeToken(any(), any(), anyInt());
        inOrder.verify(tokenStore, times(1)).extendClaim(eq(testSubject.getName()), anyInt());

        assertNotNull(tokenStore.fetchToken(testSubject.getName(), 0));
    }

    @Test
    void testTokenIsNotStoredWhenUnitOfWorkIsRolledBack() throws Exception {
        CountDownLatch countDownLatch = new CountDownLatch(1);
        testSubject.registerHandlerInterceptor(((unitOfWork, interceptorChain) -> {
            unitOfWork.onCommit(uow -> {
                throw new MockException();
            });
            return interceptorChain.proceed();
        }));
        testSubject.registerHandlerInterceptor(((unitOfWork, interceptorChain) -> {
            unitOfWork.onCleanup(uow -> countDownLatch.countDown());
            return interceptorChain.proceed();
        }));
        testSubject.start();

        eventBus.publish(createEvent());
        assertTrue(countDownLatch.await(5, TimeUnit.SECONDS), "Expected Unit of Work to have reached clean up phase");
        assertThat(
                tokenStore.fetchToken(testSubject.getName(), 0),
                CoreMatchers.anyOf(CoreMatchers.nullValue(), CoreMatchers.equalTo(eventBus.createTailToken()))
        );
    }

    @Test
    void testContinueFromPreviousToken() throws Exception {
        tokenStore = new InMemoryTokenStore();
        eventBus.publish(createEvents(10));
        TrackedEventMessage<?> firstEvent = eventBus.openStream(null).nextAvailable();
        tokenStore.storeToken(firstEvent.trackingToken(), testSubject.getName(), 0);
        assertEquals(firstEvent.trackingToken(), tokenStore.fetchToken(testSubject.getName(), 0));

        List<EventMessage<?>> acknowledgedEvents = new CopyOnWriteArrayList<>();
        CountDownLatch countDownLatch = new CountDownLatch(9);
        doAnswer(invocation -> {
            acknowledgedEvents.add((EventMessage<?>) invocation.getArguments()[0]);
            countDownLatch.countDown();
            return null;
        }).when(mockHandler).handle(any());

        testSubject = TrackingEventProcessor.builder()
                                            .name("test")
                                            .eventHandlerInvoker(eventHandlerInvoker)
                                            .messageSource(eventBus)
                                            .tokenStore(tokenStore)
                                            .transactionManager(NoTransactionManager.INSTANCE)
                                            .build();
        testSubject.start();

        assertTrue(countDownLatch.await(5, TimeUnit.SECONDS), "Expected 9 invocations on Event Handler by now");
        assertEquals(9, acknowledgedEvents.size());
    }

    @Test
    @Timeout(value = 10)
    @DirtiesContext
    void testContinueAfterPause() throws Exception {
        List<EventMessage<?>> acknowledgedEvents = new CopyOnWriteArrayList<>();
        CountDownLatch countDownLatch = new CountDownLatch(2);
        doAnswer(invocation -> {
            acknowledgedEvents.add((EventMessage<?>) invocation.getArguments()[0]);
            countDownLatch.countDown();
            return null;
        }).when(mockHandler).handle(any());
        testSubject.start();

        eventBus.publish(createEvents(2));

        assertTrue(countDownLatch.await(5, TimeUnit.SECONDS), "Expected 2 invocations on Event Handler by now");
        assertEquals(2, acknowledgedEvents.size());

        testSubject.shutDown();
        // The thread may block for 1 second waiting for a next event to pop up
        while (testSubject.activeProcessorThreads() > 0) {
            Thread.sleep(1);
            // Wait...
        }

        CountDownLatch countDownLatch2 = new CountDownLatch(2);
        doAnswer(invocation -> {
            acknowledgedEvents.add((EventMessage<?>) invocation.getArguments()[0]);
            countDownLatch2.countDown();
            return null;
        }).when(mockHandler).handle(any());

        eventBus.publish(createEvents(2));

        assertEquals(2, countDownLatch2.getCount());

        testSubject.start();

        assertTrue(countDownLatch2.await(5, TimeUnit.SECONDS), "Expected 4 invocations on Event Handler by now");
        assertEquals(4, acknowledgedEvents.size());
    }

    @Test
    @DirtiesContext
    void testProcessorGoesToRetryModeWhenOpenStreamFails() throws Exception {
        eventBus = spy(eventBus);

        tokenStore = new InMemoryTokenStore();
        eventBus.publish(createEvents(5));
        when(eventBus.openStream(any())).thenThrow(new MockException()).thenCallRealMethod();

        List<EventMessage<?>> acknowledgedEvents = new ArrayList<>();
        CountDownLatch countDownLatch = new CountDownLatch(5);
        doAnswer(invocation -> {
            acknowledgedEvents.add((EventMessage<?>) invocation.getArguments()[0]);
            countDownLatch.countDown();
            return null;
        }).when(mockHandler).handle(any());

        testSubject = TrackingEventProcessor.builder()
                                            .name("test")
                                            .eventHandlerInvoker(eventHandlerInvoker)
                                            .messageSource(eventBus)
                                            .tokenStore(tokenStore)
                                            .transactionManager(NoTransactionManager.INSTANCE)
                                            .build();
        testSubject.start();
        // Give it a bit of time to start
        Thread.sleep(200);
        assertTrue(countDownLatch.await(10, TimeUnit.SECONDS), "Expected 5 invocations on Event Handler by now");
        assertEquals(5, acknowledgedEvents.size());
        verify(eventBus, times(2)).openStream(any());
    }

    @Test
    @DirtiesContext
    void testProcessorSetsAndUnsetsErrorState() throws Exception {
        eventBus = spy(eventBus);

        tokenStore = new InMemoryTokenStore();
        eventBus.publish(createEvents(5));
        AtomicBoolean fail = new AtomicBoolean(true);
        when(eventBus.openStream(any())).then(invocationOnMock -> {
           if (fail.get()) throw new MockException();
           return invocationOnMock.callRealMethod();
        });

        List<EventMessage<?>> acknowledgedEvents = new ArrayList<>();
        CountDownLatch countDownLatch = new CountDownLatch(5);
        doAnswer(invocation -> {
            acknowledgedEvents.add((EventMessage<?>) invocation.getArguments()[0]);
            countDownLatch.countDown();
            return null;
        }).when(mockHandler).handle(any());

        testSubject = TrackingEventProcessor.builder()
                                            .name("test")
                                            .eventHandlerInvoker(eventHandlerInvoker)
                                            .messageSource(eventBus)
                                            .tokenStore(tokenStore)
                                            .transactionManager(NoTransactionManager.INSTANCE)
                                            .build();
        testSubject.start();
        // Give it a bit of time to start
        Thread.sleep(200);
        Optional<EventTrackerStatus> healthy = testSubject.processingStatus().values().stream().filter(s -> !s
                .isErrorState()).findFirst();
        assertThat("no healthy processor when open stream fails", !healthy.isPresent());
        fail.set(false);
        assertTrue(countDownLatch.await(10, TimeUnit.SECONDS), "Expected 5 invocations on Event Handler by now");
        assertEquals(5, acknowledgedEvents.size());
        Optional<EventTrackerStatus> inErrorState = testSubject.processingStatus().values().stream().filter(s -> s
                .isErrorState()).findFirst();
        assertThat("no processor in error state when open stream succeeds again", !inErrorState.isPresent());
    }

    @Test
    void testFirstTokenIsStoredWhenUnitOfWorkIsRolledBackOnSecondEvent() throws Exception {
        List<? extends EventMessage<?>> events = createEvents(2);
        CountDownLatch countDownLatch = new CountDownLatch(2);
        testSubject.registerHandlerInterceptor(((unitOfWork, interceptorChain) -> {
            unitOfWork.onCommit(uow -> {
                if (uow.getMessage().equals(events.get(1))) {
                    throw new MockException();
                }
            });
            return interceptorChain.proceed();
        }));
        testSubject.registerHandlerInterceptor(((unitOfWork, interceptorChain) -> {
            unitOfWork.onCleanup(uow -> countDownLatch.countDown());
            return interceptorChain.proceed();
        }));
        testSubject.start();
        // Give it a bit of time to start
        Thread.sleep(200);

        eventBus.publish(events);
        assertTrue(countDownLatch.await(5, TimeUnit.SECONDS), "Expected Unit of Work to have reached clean up phase");
        verify(tokenStore, atLeastOnce()).storeToken(any(), any(), anyInt());
        assertNotNull(tokenStore.fetchToken(testSubject.getName(), 0));
    }

    @Test
    @DirtiesContext
    void testEventsWithTheSameTokenAreProcessedInTheSameBatch() throws Exception {
        eventBus.shutDown();

        eventBus = mock(EmbeddedEventStore.class);
        TrackingToken trackingToken = new GlobalSequenceTrackingToken(0);
        List<TrackedEventMessage<?>> events =
                createEvents(2).stream().map(event -> asTrackedEventMessage(event, trackingToken)).collect(toList());
        when(eventBus.openStream(null)).thenReturn(trackingEventStreamOf(events.iterator()));
        testSubject = TrackingEventProcessor.builder()
                                            .name("test")
                                            .eventHandlerInvoker(eventHandlerInvoker)
                                            .messageSource(eventBus)
                                            .tokenStore(tokenStore)
                                            .transactionManager(NoTransactionManager.INSTANCE)
                                            .build();

        //noinspection Duplicates
        testSubject.registerHandlerInterceptor(((unitOfWork, interceptorChain) -> {
            unitOfWork.onCommit(uow -> {
                if (uow.getMessage().equals(events.get(1))) {
                    throw new MockException();
                }
            });
            return interceptorChain.proceed();
        }));

        CountDownLatch countDownLatch = new CountDownLatch(2);

        testSubject.registerHandlerInterceptor(((unitOfWork, interceptorChain) -> {
            unitOfWork.onCleanup(uow -> countDownLatch.countDown());
            return interceptorChain.proceed();
        }));

        testSubject.start();
        // Give it a bit of time to start
        Thread.sleep(200);

        assertTrue(countDownLatch.await(5, TimeUnit.SECONDS), "Expected Unit of Work to have reached clean up phase");
        verify(tokenStore, atLeastOnce()).storeToken(any(), any(), anyInt());
        assertNull(tokenStore.fetchToken(testSubject.getName(), 0));
    }

    @Test
    void testResetCausesEventsToBeReplayed() throws Exception {
        when(mockHandler.supportsReset()).thenReturn(true);
        final List<String> handled = new CopyOnWriteArrayList<>();
        final List<String> handledInRedelivery = new CopyOnWriteArrayList<>();
        int segmentId = 0;

        //noinspection Duplicates
        doAnswer(i -> {
            EventMessage<?> message = i.getArgument(0);
            if (ReplayToken.isReplay(message)) {
                handledInRedelivery.add(message.getIdentifier());
            }
            handled.add(message.getIdentifier());
            return null;
        }).when(mockHandler).handle(any());

        eventBus.publish(createEvents(4));
        testSubject.start();
        assertWithin(1, TimeUnit.SECONDS, () -> assertEquals(4, handled.size()));
        testSubject.shutDown();
        testSubject.resetTokens();
        // Resetting twice caused problems (see issue #559)
        testSubject.resetTokens();
        testSubject.start();
        assertWithin(1, TimeUnit.SECONDS, () -> assertEquals(8, handled.size()));
        assertEquals(handled.subList(0, 4), handled.subList(4, 8));
        assertEquals(handled.subList(4, 8), handledInRedelivery);
        assertTrue(testSubject.processingStatus().get(segmentId).isReplaying());
        assertTrue(testSubject.processingStatus().get(segmentId).getCurrentPosition().isPresent());
        assertTrue(testSubject.processingStatus().get(segmentId).getResetPosition().isPresent());

        long resetPositionAtReplay = testSubject.processingStatus().get(segmentId).getCurrentPosition().getAsLong();
        eventBus.publish(createEvents(1));

        assertWithin(1, TimeUnit.SECONDS, () -> assertFalse(
                testSubject.processingStatus().get(segmentId).isReplaying()
        ));
        assertWithin(1, TimeUnit.SECONDS, () -> assertFalse(
                testSubject.processingStatus().get(segmentId).getResetPosition().isPresent()
        ));
        assertWithin(1, TimeUnit.SECONDS, () -> assertTrue(
                testSubject.processingStatus().get(segmentId).getCurrentPosition().isPresent()
        ));
        //noinspection OptionalGetWithoutIsPresent
        assertWithin(1, TimeUnit.SECONDS, () -> assertTrue(
                testSubject.processingStatus().get(segmentId).getCurrentPosition().getAsLong() > resetPositionAtReplay
        ));

        verify(eventHandlerInvoker, times(2)).performReset(NO_RESET_PAYLOAD);
    }

    @Test
    void testResetToPositionCausesCertainEventsToBeReplayed() throws Exception {
        when(mockHandler.supportsReset()).thenReturn(true);
        final List<String> handled = new CopyOnWriteArrayList<>();
        final List<String> handledInRedelivery = new CopyOnWriteArrayList<>();
        int segmentId = 0;

        //noinspection Duplicates
        doAnswer(i -> {
            EventMessage<?> message = i.getArgument(0);
            if (ReplayToken.isReplay(message)) {
                handledInRedelivery.add(message.getIdentifier());
            }
            handled.add(message.getIdentifier());
            return null;
        }).when(mockHandler).handle(any());

        eventBus.publish(createEvents(4));
        testSubject.start();
        assertWithin(1, TimeUnit.SECONDS, () -> assertEquals(4, handled.size()));
        testSubject.shutDown();
        testSubject.resetTokens(source -> new GlobalSequenceTrackingToken(1L));
        testSubject.start();
        assertWithin(1, TimeUnit.SECONDS, () -> assertEquals(6, handled.size()));
        assertFalse(handledInRedelivery.contains(handled.get(0)));
        assertFalse(handledInRedelivery.contains(handled.get(1)));
        assertEquals(handled.subList(2, 4), handled.subList(4, 6));
        assertEquals(handled.subList(4, 6), handledInRedelivery);
        assertTrue(testSubject.processingStatus().get(segmentId).isReplaying());
        assertTrue(testSubject.processingStatus().get(segmentId).getCurrentPosition().isPresent());
        assertTrue(testSubject.processingStatus().get(segmentId).getResetPosition().isPresent());

        long resetPositionAtReplay = testSubject.processingStatus().get(segmentId).getResetPosition().getAsLong();
        eventBus.publish(createEvents(1));

        assertWithin(1, TimeUnit.SECONDS, () -> assertFalse(
                testSubject.processingStatus().get(segmentId).isReplaying()
        ));
        assertWithin(1, TimeUnit.SECONDS, () -> assertFalse(
                testSubject.processingStatus().get(segmentId).getResetPosition().isPresent()
        ));
        assertWithin(1, TimeUnit.SECONDS, () -> assertTrue(
                testSubject.processingStatus().get(segmentId).getCurrentPosition().isPresent()
        ));
        //noinspection OptionalGetWithoutIsPresent
        assertWithin(1, TimeUnit.SECONDS, () -> assertTrue(
                testSubject.processingStatus().get(segmentId).getCurrentPosition().getAsLong() > resetPositionAtReplay
        ));

        verify(eventHandlerInvoker).performReset(NO_RESET_PAYLOAD);
    }

    @Test
    void testResetOnInitializeWithTokenResetToThatToken() throws Exception {
        TrackingEventProcessorConfiguration config =
                TrackingEventProcessorConfiguration.forSingleThreadedProcessing()
                                                   .andInitialTrackingToken(ms -> new GlobalSequenceTrackingToken(1L));
        TrackingEventProcessor.Builder eventProcessorBuilder =
                TrackingEventProcessor.builder()
                                      .name("test")
                                      .eventHandlerInvoker(eventHandlerInvoker)
                                      .messageSource(eventBus)
                                      .tokenStore(tokenStore)
                                      .transactionManager(NoTransactionManager.INSTANCE)
                                      .trackingEventProcessorConfiguration(config);
        testSubject = new TrackingEventProcessor(eventProcessorBuilder) {
            @Override
            protected void doSleepFor(long millisToSleep) {
                if (isRunning()) {
                    sleepInstructions.add(millisToSleep);
                }
            }
        };
        when(mockHandler.supportsReset()).thenReturn(true);
        final List<String> handled = new CopyOnWriteArrayList<>();
        final List<String> handledInRedelivery = new CopyOnWriteArrayList<>();
        int segmentId = 0;

        //noinspection Duplicates
        doAnswer(i -> {
            EventMessage<?> message = i.getArgument(0);
            if (ReplayToken.isReplay(message)) {
                handledInRedelivery.add(message.getIdentifier());
            }
            handled.add(message.getIdentifier());
            return null;
        }).when(mockHandler).handle(any());

        eventBus.publish(createEvents(4));
        testSubject.start();
        assertWithin(1, TimeUnit.SECONDS, () -> assertEquals(2, handled.size()));
        testSubject.shutDown();
        testSubject.resetTokens();
        testSubject.start();
        assertWithin(1, TimeUnit.SECONDS, () -> assertEquals(4, handled.size()));
        assertEquals(handled.subList(0, 2), handled.subList(2, 4));
        assertEquals(handled.subList(2, 4), handledInRedelivery);
        assertTrue(testSubject.processingStatus().get(segmentId).isReplaying());
        assertTrue(testSubject.processingStatus().get(segmentId).getCurrentPosition().isPresent());
        assertTrue(testSubject.processingStatus().get(segmentId).getResetPosition().isPresent());

        long resetPositionAtReplay = testSubject.processingStatus().get(segmentId).getResetPosition().getAsLong();
        eventBus.publish(createEvents(1));

        assertWithin(1, TimeUnit.SECONDS, () -> assertFalse(
                testSubject.processingStatus().get(segmentId).isReplaying()
        ));
        assertWithin(1, TimeUnit.SECONDS, () -> assertFalse(
                testSubject.processingStatus().get(segmentId).getResetPosition().isPresent()));
        assertWithin(1, TimeUnit.SECONDS, () -> assertTrue(
                testSubject.processingStatus().get(segmentId).getCurrentPosition().isPresent()
        ));
        //noinspection OptionalGetWithoutIsPresent
        assertWithin(1, TimeUnit.SECONDS, () -> assertTrue(
                testSubject.processingStatus().get(segmentId).getCurrentPosition().getAsLong() > resetPositionAtReplay
        ));

        verify(eventHandlerInvoker).performReset(NO_RESET_PAYLOAD);
    }

    @Test
    void testResetBeforeStartingPerformsANormalRun() throws Exception {
        when(mockHandler.supportsReset()).thenReturn(true);
        final List<String> handled = new CopyOnWriteArrayList<>();
        final List<String> handledInRedelivery = new CopyOnWriteArrayList<>();
        int segmentId = 0;
        //noinspection Duplicates
        doAnswer(i -> {
            EventMessage<?> message = i.getArgument(0);
            if (ReplayToken.isReplay(message)) {
                handledInRedelivery.add(message.getIdentifier());
            }
            handled.add(message.getIdentifier());
            return null;
        }).when(mockHandler).handle(any());

        testSubject.resetTokens();

        testSubject.start();
        eventBus.publish(createEvents(4));
        assertWithin(2, TimeUnit.SECONDS, () -> assertEquals(4, handled.size()));
        assertEquals(0, handledInRedelivery.size());
        assertFalse(testSubject.processingStatus().get(segmentId).isReplaying());
        assertFalse(testSubject.processingStatus().get(segmentId).getResetPosition().isPresent());
        assertTrue(testSubject.processingStatus().get(segmentId).getCurrentPosition().isPresent());
        assertTrue(testSubject.processingStatus().get(segmentId).getCurrentPosition().getAsLong() > 0);

        verify(eventHandlerInvoker).performReset(NO_RESET_PAYLOAD);
    }

    @SuppressWarnings("unchecked")
    @Test
    void testReplayFlagAvailableWhenReplayInDifferentOrder() throws Exception {
        StreamableMessageSource<TrackedEventMessage<?>> stubSource = mock(StreamableMessageSource.class);
        testSubject = TrackingEventProcessor.builder()
                                            .name("test")
                                            .eventHandlerInvoker(eventHandlerInvoker)
                                            .messageSource(stubSource)
                                            .tokenStore(tokenStore)
                                            .transactionManager(NoTransactionManager.INSTANCE)
                                            .build();

        when(stubSource.openStream(any())).thenReturn(new StubTrackingEventStream(0, 1, 2, 5))
                                          .thenReturn(new StubTrackingEventStream(0, 1, 2, 3, 4, 5, 6, 7));


        when(eventHandlerInvoker.supportsReset()).thenReturn(true);
        doReturn(true).when(eventHandlerInvoker).canHandle(any(), any());
        List<TrackingToken> firstRun = new CopyOnWriteArrayList<>();
        List<TrackingToken> replayRun = new CopyOnWriteArrayList<>();
        doAnswer(i -> {
            firstRun.add(i.<TrackedEventMessage<?>>getArgument(0).trackingToken());
            return null;
        }).when(eventHandlerInvoker).handle(any(), any());

        testSubject.start();
        assertWithin(1, TimeUnit.SECONDS, () -> assertEquals(4, firstRun.size()));
        testSubject.shutDown();

        doAnswer(i -> {
            replayRun.add(i.<TrackedEventMessage<?>>getArgument(0).trackingToken());
            return null;
        }).when(eventHandlerInvoker).handle(any(), any());

        testSubject.resetTokens();
        testSubject.start();
        assertWithin(1, TimeUnit.SECONDS, () -> assertEquals(8, replayRun.size()));

        assertEquals(GapAwareTrackingToken.newInstance(5, asList(3L, 4L)), firstRun.get(3));
        assertTrue(replayRun.get(0) instanceof ReplayToken);
        assertTrue(replayRun.get(5) instanceof ReplayToken);
        assertEquals(GapAwareTrackingToken.newInstance(6, emptySortedSet()), replayRun.get(6));

        verify(eventHandlerInvoker).performReset(NO_RESET_PAYLOAD);
    }

    @Test
    void testResetRejectedWhileRunning() {
        testSubject.start();

        assertThrows(IllegalStateException.class, testSubject::resetTokens);
    }

    @Test
    void testResetNotSupportedWhenInvokerDoesNotSupportReset() {
        when(mockHandler.supportsReset()).thenReturn(false);
        assertFalse(testSubject.supportsReset());
    }

    @Test
    void testResetRejectedWhenInvokerDoesNotSupportReset() {
        when(mockHandler.supportsReset()).thenReturn(false);

        assertThrows(IllegalStateException.class, testSubject::resetTokens);
    }

    @Test
    void testResetRejectedIfNotAllTokensCanBeClaimed() {
        tokenStore.initializeTokenSegments("test", 4);
        when(tokenStore.fetchToken("test", 3)).thenThrow(new UnableToClaimTokenException("Mock"));

        assertThrows(UnableToClaimTokenException.class, testSubject::resetTokens);
        verify(tokenStore, never()).storeToken(isNull(), anyString(), anyInt());
    }

    @Test
    void testResetTokensPassesOnResetContext() throws Exception {
        String resetContext = "reset-context";
        final List<String> handled = new CopyOnWriteArrayList<>();

        when(mockHandler.supportsReset()).thenReturn(true);


        //noinspection Duplicates
        doAnswer(i -> {
            EventMessage<?> message = i.getArgument(0);
            handled.add(message.getIdentifier());
            return null;
        }).when(mockHandler).handle(any());

        eventBus.publish(createEvents(4));
        testSubject.start();
        assertWithin(1, TimeUnit.SECONDS, () -> assertEquals(4, handled.size()));

        testSubject.shutDown();
        testSubject.resetTokens(resetContext);
        testSubject.start();

        verify(eventHandlerInvoker).performReset(resetContext);
    }

    @Test
    void testWhenFailureDuringInit() throws InterruptedException {
        doThrow(new RuntimeException("Faking issue during fetchSegments"))
                .doCallRealMethod()
                .when(tokenStore).fetchSegments(anyString());

        doThrow(new RuntimeException("Faking issue during initializeTokenSegments"))
                // And on further calls
                .doNothing()
                .when(tokenStore).initializeTokenSegments(anyString(), anyInt());

        testSubject.start();

        for (int i = 0; i < 250 && testSubject.activeProcessorThreads() < 1; i++) {
            Thread.sleep(10);
        }

        assertEquals(1, testSubject.activeProcessorThreads());
    }

    @Test
    void testUpdateActiveSegmentsWhenBatchIsEmpty() throws Exception {
        int segmentId = 0;
        //noinspection unchecked
        StreamableMessageSource<TrackedEventMessage<?>> stubSource = mock(StreamableMessageSource.class);
        testSubject = TrackingEventProcessor.builder()
                                            .name("test")
                                            .eventHandlerInvoker(eventHandlerInvoker)
                                            .messageSource(stubSource)
                                            .tokenStore(tokenStore)
                                            .transactionManager(NoTransactionManager.INSTANCE).build();

        when(stubSource.openStream(any())).thenReturn(new StubTrackingEventStream(0, 1, 2, 5));
        doReturn(true, false).when(eventHandlerInvoker).canHandle(any(), any());

        testSubject.start();
        // Give it a bit of time to start
        waitForStatus("processor thread started", 200, TimeUnit.MILLISECONDS, status -> status.containsKey(0));

        waitForStatus("Segment 0 caught up", 5, TimeUnit.SECONDS, status -> status.get(0).isCaughtUp());

        EventTrackerStatus eventTrackerStatus = testSubject.processingStatus().get(segmentId);
        GapAwareTrackingToken expectedToken = GapAwareTrackingToken.newInstance(5, asList(3L, 4L));
        TrackingToken lastToken = eventTrackerStatus.getTrackingToken();
        assertTrue(lastToken.covers(expectedToken));
    }

    @Test
    void testReleaseSegment() {
        testSubject.start();
        assertWithin(5, TimeUnit.SECONDS, () -> assertEquals(1, testSubject.activeProcessorThreads()));
        testSubject.releaseSegment(0, 2, TimeUnit.SECONDS);
        assertWithin(2, TimeUnit.SECONDS, () -> assertEquals(0, testSubject.activeProcessorThreads()));
        assertWithin(5, TimeUnit.SECONDS, () -> assertEquals(1, testSubject.activeProcessorThreads()));
    }

    @Test
    void testHasAvailableSegments() {
        assertEquals(1, testSubject.availableProcessorThreads());
        testSubject.start();
        assertWithin(1, TimeUnit.SECONDS, () -> assertEquals(0, testSubject.availableProcessorThreads()));
        testSubject.releaseSegment(0);
        assertWithin(2, TimeUnit.SECONDS, () -> assertEquals(1, testSubject.availableProcessorThreads()));
    }

    @Test
    @Timeout(value = 10)
    void testSplitSegments() throws InterruptedException {
        tokenStore.initializeTokenSegments(testSubject.getName(), 1);
        testSubject.start();
        waitForSegmentStart(0);
        assertTrue(testSubject.splitSegment(0).join(), "Expected split to succeed");
        assertArrayEquals(new int[]{0, 1}, tokenStore.fetchSegments(testSubject.getName()));
        waitForSegmentStart(0);
    }

    @Test
    @Timeout(value = 10)
    void testMergeSegments() throws InterruptedException {
        tokenStore.initializeTokenSegments(testSubject.getName(), 2);
        testSubject.start();
        while (testSubject.processingStatus().isEmpty()) {
            Thread.sleep(10);
        }
        int segmentId = 0;

        assertTrue(testSubject.mergeSegment(segmentId).join(), "Expected merge to succeed");
        waitForProcessingStatus(segmentId, EventTrackerStatus::isMerging);

        waitForSegmentStart(segmentId);

        assertArrayEquals(new int[]{0}, tokenStore.fetchSegments(testSubject.getName()));

        publishEvents(1);
        waitForProcessingStatus(segmentId, s -> !s.isMerging());
    }

    @Test
    @Timeout(value = 10)
    void testMergeSegments_BothClaimedByProcessor() throws Exception {
        initProcessor(TrackingEventProcessorConfiguration.forParallelProcessing(2)
                                                         .andEventAvailabilityTimeout(10, TimeUnit.MILLISECONDS)
                                                         .andBatchSize(100));
        tokenStore.initializeTokenSegments(testSubject.getName(), 2);
        List<EventMessage<?>> handledEvents = new CopyOnWriteArrayList<>();
        int segmentId = 0;

        when(mockHandler.handle(any())).thenAnswer(i -> handledEvents.add(i.getArgument(0)));

        publishEvents(10);

        testSubject.start();
        waitForActiveThreads(2);

        assertWithin(
                5, TimeUnit.SECONDS,
                () -> assertEquals(
                        10, handledEvents.stream().map(EventMessage::getIdentifier).distinct().count(),
                        "Expected message to be handled"
                )
        );

        assertFalse(testSubject.processingStatus().get(segmentId).isMerging());
        assertFalse(testSubject.processingStatus().get(segmentId).mergeCompletedPosition().isPresent());

        assertWithin(
                50, TimeUnit.MILLISECONDS,
                () -> assertTrue(testSubject.mergeSegment(segmentId).join(), "Expected merge to succeed")
        );

        EventTrackerStatus status = waitForProcessingStatus(segmentId, EventTrackerStatus::isMerging);
        assertTrue(status.mergeCompletedPosition().isPresent());
        long mergeCompletedPosition = status.mergeCompletedPosition().getAsLong();

        assertArrayEquals(new int[]{0}, tokenStore.fetchSegments(testSubject.getName()));

        publishEvents(1);
        status = waitForProcessingStatus(segmentId, s -> !s.isMerging());
        assertFalse(status.mergeCompletedPosition().isPresent());
        assertTrue(status.getCurrentPosition().isPresent());
        assertTrue(status.getCurrentPosition().getAsLong() > mergeCompletedPosition);
    }

    @Test
    @Timeout(value = 10)
    void testMergeSegments_WithExplicitReleaseOther() throws Exception {
        initProcessor(TrackingEventProcessorConfiguration.forParallelProcessing(2));
        tokenStore.initializeTokenSegments(testSubject.getName(), 2);
        List<EventMessage<?>> handledEvents = new CopyOnWriteArrayList<>();
        List<EventMessage<?>> events = new ArrayList<>();
        int segmentId = 0;
        for (int i = 0; i < 10; i++) {
            events.add(createEvent(UUID.randomUUID().toString(), 0));
        }
        when(mockHandler.handle(any())).thenAnswer(i -> handledEvents.add(i.getArgument(0)));
        eventBus.publish(events);
        testSubject.start();
        waitForActiveThreads(2);

        testSubject.releaseSegment(1);
        waitForSegmentRelease(1);

        assertWithin(
                50, TimeUnit.MILLISECONDS,
                () -> assertTrue(testSubject.mergeSegment(segmentId).join(), "Expected merge to succeed")
        );
        assertArrayEquals(new int[]{0}, tokenStore.fetchSegments(testSubject.getName()));
        waitForSegmentStart(segmentId);

        while (!Optional.ofNullable(testSubject.processingStatus().get(segmentId))
                        .map(EventTrackerStatus::isCaughtUp)
                        .orElse(false)) {
            Thread.sleep(10);
        }

        assertWithin(1, TimeUnit.SECONDS, () -> assertEquals(10, handledEvents.size()));
    }

    @Test
    @Timeout(value = 10)
    void testDoubleSplitAndMerge() throws Exception {
        tokenStore.initializeTokenSegments(testSubject.getName(), 1);
        List<EventMessage<?>> handledEvents = new CopyOnWriteArrayList<>();
        int segmentId = 0;
        when(mockHandler.handle(any())).thenAnswer(i -> handledEvents.add(i.getArgument(0)));

        publishEvents(10);

        testSubject.start();
        waitForActiveThreads(1);

        assertWithin(
                50, TimeUnit.MILLISECONDS,
                () -> assertTrue(testSubject.splitSegment(segmentId).join(), "Expected split to succeed")
        );
        waitForActiveThreads(1);

        assertWithin(
                50, TimeUnit.MILLISECONDS,
                () -> assertTrue(testSubject.splitSegment(segmentId).join(), "Expected split to succeed")
        );
        waitForActiveThreads(1);

        assertArrayEquals(new int[]{0, 1, 2}, tokenStore.fetchSegments(testSubject.getName()));

        publishEvents(20);

        waitForProcessingStatus(segmentId, EventTrackerStatus::isCaughtUp);

        assertFalse(testSubject.processingStatus().get(segmentId).isMerging());

        assertTrue(testSubject.mergeSegment(segmentId).join(), "Expected merge to succeed");
        assertArrayEquals(new int[]{0, 1}, tokenStore.fetchSegments(testSubject.getName()));

        publishEvents(10);

        waitForSegmentStart(segmentId);
        waitForProcessingStatus(segmentId, est -> est.getSegment().getMask() == 1 && est.isCaughtUp());

        assertTrue(testSubject.mergeSegment(segmentId).join(), "Expected merge to succeed");
        assertArrayEquals(new int[]{0}, tokenStore.fetchSegments(testSubject.getName()));

        assertWithin(3, TimeUnit.SECONDS, () -> assertEquals(40, handledEvents.size()));
    }

    @Test
    @Timeout(value = 10)
    void testMergeSegmentWithDifferentProcessingGroupsAndSequencingPolicies() throws Exception {
        EventMessageHandler otherHandler = mock(EventMessageHandler.class);
        when(otherHandler.canHandle(any())).thenReturn(true);
        when(otherHandler.supportsReset()).thenReturn(true);
        int segmentId = 0;
        EventHandlerInvoker mockInvoker = SimpleEventHandlerInvoker.builder()
                                                                   .eventHandlers(singleton(otherHandler))
                                                                   .sequencingPolicy(m -> 0)
                                                                   .build();
        initProcessor(
                TrackingEventProcessorConfiguration.forParallelProcessing(2).andBatchSize(5),
                builder -> builder.eventHandlerInvoker(new MultiEventHandlerInvoker(eventHandlerInvoker, mockInvoker))
        );

        List<EventMessage<?>> handledEvents = new CopyOnWriteArrayList<>();
        when(mockHandler.handle(any())).thenAnswer(i -> {
            TrackedEventMessage<?> message = i.getArgument(0);
            return handledEvents.add(message);
        });

        publishEvents(10);
        testSubject.start();

        while (testSubject.processingStatus().size() < 2
                || !testSubject.processingStatus().values().stream().allMatch(EventTrackerStatus::isCaughtUp)) {
            Thread.sleep(10);
        }

        testSubject.releaseSegment(1);

        while (testSubject.processingStatus().size() != 1
                || !testSubject.processingStatus().values().stream().allMatch(EventTrackerStatus::isCaughtUp)) {
            Thread.sleep(10);
        }

        publishEvents(10);

        testSubject.mergeSegment(segmentId);

        publishEvents(10);

        while (testSubject.processingStatus().size() != 1
                || !testSubject.processingStatus().values().stream().allMatch(EventTrackerStatus::isCaughtUp)) {
            Thread.sleep(10);
        }

        assertWithin(5, TimeUnit.SECONDS, () -> assertEquals(30, handledEvents.size()));

        Thread.sleep(100);
        assertEquals(30, handledEvents.size());
    }

    @Test
    @Timeout(value = 10)
    void testMergeSegmentsDuringReplay() throws Exception {
        initProcessor(TrackingEventProcessorConfiguration.forParallelProcessing(2));
        tokenStore.initializeTokenSegments(testSubject.getName(), 2);
        List<EventMessage<?>> handledEvents = new CopyOnWriteArrayList<>();
        List<EventMessage<?>> replayedEvents = new CopyOnWriteArrayList<>();
        int segmentId = 0;
        when(mockHandler.handle(any())).thenAnswer(i -> {
            TrackedEventMessage<?> message = i.getArgument(0);
            if (ReplayToken.isReplay(message)) {
                replayedEvents.add(message);
            } else {
                handledEvents.add(message);
            }
            return null;
        });
        for (int i = 0; i < 10; i++) {
            eventBus.publish(createEvent(UUID.randomUUID().toString(), 0));
        }
        testSubject.start();
        while (testSubject.processingStatus().size() < 2
                || !testSubject.processingStatus().values().stream().allMatch(EventTrackerStatus::isCaughtUp)) {
            Thread.sleep(10);
        }

        testSubject.shutDown();
        testSubject.resetTokens();

        testSubject.releaseSegment(1);
        testSubject.start();
        waitForActiveThreads(1);
        Thread.yield();

        CompletableFuture<Boolean> mergeResult = testSubject.mergeSegment(segmentId);

        publishEvents(20);

        assertTrue(mergeResult.join(), "Expected merge to succeed");
        assertArrayEquals(new int[]{0}, tokenStore.fetchSegments(testSubject.getName()));
        waitForSegmentStart(segmentId);

        assertWithin(10, TimeUnit.SECONDS, () -> assertEquals(30, handledEvents.size()));
        Thread.sleep(100);
        assertEquals(30, handledEvents.size());

        // Make sure replay events are only delivered once.
        assertEquals(
                replayedEvents.stream().map(EventMessage::getIdentifier).distinct().count(), replayedEvents.size()
        );
    }

    @Test
    @Timeout(value = 10)
    void testReplayDuringIncompleteMerge() throws Exception {
        initProcessor(TrackingEventProcessorConfiguration.forParallelProcessing(2));
        tokenStore.initializeTokenSegments(testSubject.getName(), 2);
        List<EventMessage<?>> handledEvents = new CopyOnWriteArrayList<>();
        List<EventMessage<?>> events = new ArrayList<>();
        int segmentId = 0;
        for (int i = 0; i < 10; i++) {
            events.add(createEvent(UUID.randomUUID().toString(), 0));
        }
        when(mockHandler.handle(any())).thenAnswer(i -> {
            TrackedEventMessage<?> message = i.getArgument(0);
            if (ReplayToken.isReplay(message)) {
                // Ignore replays
                return null;
            }
            return handledEvents.add(message);
        });
        eventBus.publish(events);

        testSubject.start();
        while (testSubject.processingStatus().size() < 2
                || !testSubject.processingStatus().values().stream().allMatch(EventTrackerStatus::isCaughtUp)) {
            Thread.sleep(10);
        }

        testSubject.releaseSegment(1);
        while (testSubject.processingStatus().containsKey(1)) {
            Thread.yield();
        }

        publishEvents(10);

        CompletableFuture<Boolean> mergeResult = testSubject.mergeSegment(segmentId);
        assertTrue(mergeResult.join(), "Expected split to succeed");

        waitForActiveThreads(1);

        testSubject.shutDown();
        testSubject.resetTokens();

        publishEvents(10);

        testSubject.start();
        waitForActiveThreads(1);

        assertArrayEquals(new int[]{0}, tokenStore.fetchSegments(testSubject.getName()));
        waitForSegmentStart(segmentId);

        while (!testSubject.processingStatus().get(segmentId).isCaughtUp()) {
            Thread.sleep(10);
        }

        // Replayed messages aren't counted
        assertEquals(30, handledEvents.size());
    }

    @Test
    @Timeout(value = 10)
    void testMergeWithIncompatibleSegmentRejected() throws InterruptedException {
        initProcessor(TrackingEventProcessorConfiguration.forParallelProcessing(3));

        testSubject.start();
        waitForActiveThreads(3);
        assertTrue(testSubject.processingStatus().containsKey(0));
        assertTrue(testSubject.processingStatus().containsKey(1));
        assertTrue(testSubject.processingStatus().containsKey(2));

        // 1 is not "mergeable" with 0, because 0 itself was already split
        testSubject.releaseSegment(0);
        testSubject.releaseSegment(2);

        testSubject.processingStatus().values().forEach(status -> assertFalse(status::isMerging));

        while (testSubject.processingStatus().size() > 1) {
            Thread.sleep(10);
        }

        CompletableFuture<Boolean> actual = testSubject.mergeSegment(1);

        assertFalse(actual.join(), "Expected merge to be rejected");
    }

    @Test
    @Timeout(value = 10)
    void testMergeWithSingleSegmentRejected() throws InterruptedException {
        int numberOfSegments = 1;
        initProcessor(TrackingEventProcessorConfiguration.forParallelProcessing(numberOfSegments));
        int segmentId = 0;

        testSubject.start();
        waitForActiveThreads(1);

        CompletableFuture<Boolean> actual = testSubject.mergeSegment(segmentId);

        assertFalse(actual.join(), "Expected merge to be rejected");
        assertFalse(testSubject.processingStatus().get(segmentId).isMerging());
    }

    /**
     * This test is a follow up from issue https://github.com/AxonIQ/axon-server-se/issues/135
     */
    @Test
    @Timeout(value = 10)
    void testMergeInvertedSegmentOrder() throws InterruptedException {
        int numberOfSegments = 4;
        initProcessor(TrackingEventProcessorConfiguration.forParallelProcessing(numberOfSegments));
        testSubject.start();
        waitForActiveThreads(4);
        int segmentId = 3;
        CompletableFuture<Boolean> mergeResult = testSubject.mergeSegment(segmentId);
        assertTrue(mergeResult.join(), "Expected merge to succeed");
        verify(tokenStore).deleteToken("test", 3);
        verify(tokenStore).storeToken(any(), eq("test"), eq(1));
    }

    /**
     * This test is a follow up from issue https://github.com/AxonFramework/AxonFramework/issues/1212
     */
    @Test
    public void testThrownErrorBubblesUp() {
        AtomicReference<Throwable> thrownException = new AtomicReference<>();

        EventHandlerInvoker eventHandlerInvoker = mock(EventHandlerInvoker.class);
        when(eventHandlerInvoker.canHandle(any(), any())).thenThrow(new TestError());

        initProcessor(
                TrackingEventProcessorConfiguration.forSingleThreadedProcessing()
                                                   .andThreadFactory(name -> runnableForThread -> new Thread(() -> {
                                                       try {
                                                           runnableForThread.run();
                                                       } catch (Throwable t) {
                                                           thrownException.set(t);
                                                       }
                                                   })),
                builder -> builder.eventHandlerInvoker(eventHandlerInvoker)
        );

        eventBus.publish(createEvents(1));
        testSubject.start();

        assertWithin(2, TimeUnit.SECONDS, () -> assertTrue(testSubject.isError()));
        assertWithin(
                15, TimeUnit.SECONDS,
                () -> assertTrue(thrownException.get() instanceof TestError)
        );
    }

    @Test
    void retrievingStorageIdentifierWillCacheResults() {
        String id = testSubject.getTokenStoreIdentifier();
        InOrder inOrder = inOrder(mockTransactionManager, tokenStore);
        inOrder.verify(mockTransactionManager).fetchInTransaction(any());
        inOrder.verify(tokenStore, times(1)).retrieveStorageIdentifier();

        String id2 = testSubject.getTokenStoreIdentifier();
        // expect no extra invocations
        verify(tokenStore, times(1)).retrieveStorageIdentifier();

        assertEquals(id, id2);
    }

    /**
     * This test can spot three invocations of the {@link EventTrackerStatusChangeListener}, but asserts two:
     * <ol>
     *     <li> First call is when the single active {@link org.axonframework.eventhandling.Segment} is added.</li>
     *     <li> Second call is when the status transitions to {@link EventTrackerStatus#isCaughtUp()}.</li>
     *     <li>
     *         The last not asserted call is when the {@link TrackingEventProcessor} is shutting down, which removes the
     *         status. This isn't taking into account as it is part of the {@link #tearDown()}.
     *     </li>
     * </ol>
     * <p>
     * More changes occur on the {@link EventTrackerStatus}, but by default only complete additions, removals and {@code
     * boolean} field updates are included as changes.
     */
    @Test
    void testPublishedEventsUpdateStatusAndHitChangeListener() throws Exception {
        CountDownLatch eventHandlingLatch = new CountDownLatch(2);
        doAnswer(invocation -> {
            eventHandlingLatch.countDown();
            return null;
        }).when(mockHandler).handle(any());

        CountDownLatch statusChangeLatch = new CountDownLatch(2);
        AtomicInteger addedStatusCounter = new AtomicInteger(0);
        AtomicInteger updatedStatusCounter = new AtomicInteger(0);
        AtomicInteger removedStatusCounter = new AtomicInteger(0);
        EventTrackerStatusChangeListener statusChangeListener = updatedTrackerStatus -> {
            assertEquals(1, updatedTrackerStatus.size());
            EventTrackerStatus eventTrackerStatus = updatedTrackerStatus.get(0);
            if (eventTrackerStatus.trackerAdded()) {
                addedStatusCounter.getAndIncrement();
            } else if (eventTrackerStatus.trackerRemoved()) {
                removedStatusCounter.getAndIncrement();
            } else {
                updatedStatusCounter.getAndIncrement();
            }
            statusChangeLatch.countDown();
        };

        TrackingEventProcessorConfiguration tepConfiguration =
                TrackingEventProcessorConfiguration.forSingleThreadedProcessing()
                                                   .andEventTrackerStatusChangeListener(statusChangeListener);
        initProcessor(tepConfiguration);

        testSubject.start();
        // Give it a bit of time to start
        Thread.sleep(200);
        publishEvents(2);

        assertTrue(eventHandlingLatch.await(5, TimeUnit.SECONDS));
        assertTrue(statusChangeLatch.await(5, TimeUnit.SECONDS));
        assertEquals(1, addedStatusCounter.get());
        assertEquals(1, updatedStatusCounter.get());
        assertEquals(0, removedStatusCounter.get());
    }

    /**
     * This test can spot five invocations of the {@link EventTrackerStatusChangeListener}, but asserts four:
     * <ol>
     *     <li> First call is when the single active {@link org.axonframework.eventhandling.Segment} is added.</li>
     *     <li> Second call is when the status transitions to {@link EventTrackerStatus#isCaughtUp()}.</li>
     *     <li> Third call is when the {@link EventTrackerStatus#getCurrentPosition()} moves to 0.</li>
     *     <li> Fourth call is when the {@link EventTrackerStatus#getCurrentPosition()} moves to 1.</li>
     *     <li>
     *         The last not asserted call is when the {@link TrackingEventProcessor} is shutting down, which removes the
     *         status. This isn't taking into account as it is part of the {@link #tearDown()}.
     *     </li>
     * </ol>
     */
    @Test
    void testPublishedEventsUpdateStatusAndHitChangeListenerIncludingPositions() throws Exception {
        CountDownLatch eventHandlingLatch = new CountDownLatch(2);
        doAnswer(invocation -> {
            eventHandlingLatch.countDown();
            return null;
        }).when(mockHandler).handle(any());

        CountDownLatch statusChangeLatch = new CountDownLatch(4);
        AtomicInteger addedStatusCounter = new AtomicInteger(0);
        AtomicInteger updatedStatusCounter = new AtomicInteger(0);
        AtomicInteger removedStatusCounter = new AtomicInteger(0);
        EventTrackerStatusChangeListener statusChangeListener = new EventTrackerStatusChangeListener() {
            @Override
            public void onEventTrackerStatusChange(Map<Integer, EventTrackerStatus> updatedTrackerStatus) {
                assertEquals(1, updatedTrackerStatus.size());
                EventTrackerStatus eventTrackerStatus = updatedTrackerStatus.get(0);
                if (eventTrackerStatus.trackerAdded()) {
                    addedStatusCounter.getAndIncrement();
                } else if (eventTrackerStatus.trackerRemoved()) {
                    removedStatusCounter.getAndIncrement();
                } else {
                    updatedStatusCounter.getAndIncrement();
                }
                statusChangeLatch.countDown();
            }

            @Override
            public boolean validatePositions() {
                return true;
            }
        };

        TrackingEventProcessorConfiguration tepConfiguration =
                TrackingEventProcessorConfiguration.forSingleThreadedProcessing()
                                                   .andEventTrackerStatusChangeListener(statusChangeListener);
        initProcessor(tepConfiguration);

        testSubject.start();
        // Give it a bit of time to start
        Thread.sleep(200);
        publishEvents(2);

        assertTrue(eventHandlingLatch.await(5, TimeUnit.SECONDS));
        assertTrue(statusChangeLatch.await(5, TimeUnit.SECONDS));
        assertEquals(1, addedStatusCounter.get());
        assertEquals(3, updatedStatusCounter.get());
        assertEquals(0, removedStatusCounter.get());
    }

    @Test
    @Timeout(value = 10)
    void testSplitAndMergeInfluenceOnChangeListenerInvocations() throws InterruptedException {
        int firstSegment = 0;
        int secondSegment = 1;

        CountDownLatch addedStatusLatch = new CountDownLatch(4);
        CountDownLatch updatedStatusLatch = new CountDownLatch(1);
        CountDownLatch removedStatusLatch = new CountDownLatch(3);
        EventTrackerStatusChangeListener statusChangeListener = updatedTrackerStatus -> {
            assertEquals(1, updatedTrackerStatus.size());
            EventTrackerStatus eventTrackerStatus = updatedTrackerStatus.values().iterator().next();
            if (eventTrackerStatus.trackerAdded()) {
                addedStatusLatch.countDown();
            } else if (eventTrackerStatus.trackerRemoved()) {
                removedStatusLatch.countDown();
            } else {
                updatedStatusLatch.countDown();
            }
        };

        TrackingEventProcessorConfiguration tepConfiguration =
                TrackingEventProcessorConfiguration.forParallelProcessing(2)
                                                   .andEventTrackerStatusChangeListener(statusChangeListener);
        initProcessor(tepConfiguration);
        tokenStore.initializeTokenSegments(testSubject.getName(), 1);

        publishEvents(2);
        testSubject.start();
        waitForSegmentStart(firstSegment);

        assertTrue(testSubject.splitSegment(firstSegment).join(), "Expected split to succeed");
        assertArrayEquals(new int[]{firstSegment, secondSegment}, tokenStore.fetchSegments(testSubject.getName()));
        waitForSegmentStart(secondSegment);

        assertWithin(
                50, TimeUnit.MILLISECONDS,
                () -> assertTrue(testSubject.mergeSegment(firstSegment).join(), "Expected merge to succeed")
        );
        assertArrayEquals(new int[]{firstSegment}, tokenStore.fetchSegments(testSubject.getName()));
        waitForSegmentStart(firstSegment);

        assertTrue(addedStatusLatch.await(5, TimeUnit.SECONDS));
        assertTrue(updatedStatusLatch.await(5, TimeUnit.SECONDS));
        assertTrue(removedStatusLatch.await(5, TimeUnit.SECONDS));
    }

    @Test
    void testCaughtUpSetToTrueAfterWaitingForEventAvailabilityTimeout() {
        AtomicBoolean hasNextInvoked = new AtomicBoolean(false);
        AtomicBoolean hasNextAvailableTimedOut = new AtomicBoolean(true);
        TrackingEventProcessorConfiguration tepConfiguration =
                TrackingEventProcessorConfiguration.forSingleThreadedProcessing()
                                                   .andEventAvailabilityTimeout(100, TimeUnit.MILLISECONDS);
        EventStore enhancedEventStore = new EmbeddedEventStore(
                EmbeddedEventStore.builder().storageEngine(new InMemoryEventStorageEngine())
        ) {
            @Override
            public TrackingEventStream openStream(TrackingToken trackingToken) {
                TrackingEventStream trackingEventStream = super.openStream(trackingToken);
                return new TrackingEventStream() {
                    @Override
                    public Optional<TrackedEventMessage<?>> peek() {
                        return trackingEventStream.peek();
                    }

                    @Override
                    public boolean hasNextAvailable(int timeout, TimeUnit unit) throws InterruptedException {
                        hasNextInvoked.set(true);
                        boolean result = trackingEventStream.hasNextAvailable(timeout, unit);
                        hasNextAvailableTimedOut.set(false);
                        // Add sleep to ensure switching hasNextAvailableTimedOut and it's assertion has precedence
                        // over regular execution of the TrackingEventProcessor.
                        Thread.sleep(5);
                        return result;
                    }

                    @Override
                    public TrackedEventMessage<?> nextAvailable() throws InterruptedException {
                        return trackingEventStream.nextAvailable();
                    }

                    @Override
                    public void close() {
                        trackingEventStream.close();
                    }
                };
            }
        };
        initProcessor(tepConfiguration, builder -> builder.messageSource(enhancedEventStore));
        testSubject.start();

        assertWithin(100, TimeUnit.MILLISECONDS, () -> assertTrue(hasNextInvoked.get()));

        assertUntil(hasNextAvailableTimedOut::get, Duration.ofMillis(10), () -> {
            EventTrackerStatus trackerOneStatus = testSubject.processingStatus().get(0);
            assertNotNull(trackerOneStatus);
            assertFalse(trackerOneStatus.isCaughtUp());
        });

        assertWithin(20, TimeUnit.MILLISECONDS, () -> assertTrue(testSubject.processingStatus().get(0).isCaughtUp()));
    }

    @Test
<<<<<<< HEAD
    @Timeout(value = 1000)
    void testIsReplayingWhenNotCaughtUp() throws Exception {
        when(mockHandler.supportsReset()).thenReturn(true);

        final List<String> handled = new CopyOnWriteArrayList<>();
        final List<String> handledInRedelivery = new CopyOnWriteArrayList<>();
        int segmentId = 0;
        int numberOfEvents = 750;

        //noinspection Duplicates
        doAnswer(i -> {
            EventMessage<?> message = i.getArgument(0);
            if (ReplayToken.isReplay(message)) {
                handledInRedelivery.add(message.getIdentifier());
            }
            handled.add(message.getIdentifier());
            return null;
        }).when(mockHandler).handle(any());

        // ensure some events have been handled by the TEP
        eventBus.publish(createEvents(numberOfEvents));
        testSubject.start();
        assertWithin(1, TimeUnit.SECONDS, () -> assertEquals(numberOfEvents, handled.size()));
        assertEquals(0, handledInRedelivery.size());

        // initiate reset to toggle replay status
        testSubject.shutDown();
        testSubject.resetTokens();
        testSubject.start();

        assertWithin(
                2, TimeUnit.MILLISECONDS,
                () -> {
                    assertFalse(testSubject.processingStatus().isEmpty());
                    assertFalse(testSubject.processingStatus().get(segmentId).isCaughtUp());
                    assertTrue(testSubject.processingStatus().get(segmentId).isReplaying());
                    assertTrue(testSubject.isReplaying());
                }
        );
        assertWithin(
                1, TimeUnit.SECONDS,
                () -> {
                    assertTrue(testSubject.processingStatus().get(segmentId).isCaughtUp());
                    assertTrue(testSubject.processingStatus().get(segmentId).isReplaying());
                    assertFalse(testSubject.isReplaying());
                }
        );
=======
    void testRefuseStartDuringShutdown() throws Exception {
        initProcessor(TrackingEventProcessorConfiguration.forSingleThreadedProcessing()
                                                         .andEventAvailabilityTimeout(1000, TimeUnit.MILLISECONDS));
        CountDownLatch cdl = new CountDownLatch(1);
        publishEvents(10);
        doAnswer(i -> {
            cdl.countDown();
            Thread.sleep(100);
            return i.callRealMethod();
        }).when(eventHandlerInvoker).handle(any(), any());
        testSubject.start();
        assertWithin(1, TimeUnit.SECONDS, () -> assertFalse(testSubject.processingStatus().isEmpty()));

        cdl.await();
        testSubject.shutdownAsync();
        assertTrue(
            assertThrows(IllegalStateException.class,
                         () -> testSubject.start())
                    .getMessage().contains("pending shutdown"));
>>>>>>> 2bfaf945
    }

    private void waitForStatus(String description,
                               long time,
                               TimeUnit unit,
                               Predicate<Map<Integer, EventTrackerStatus>> status) throws InterruptedException {
        long deadline = System.currentTimeMillis() + unit.toMillis(time);
        while (!status.test(testSubject.processingStatus())) {
            if (deadline < System.currentTimeMillis()) {
                fail("Expected state '" + description + "'' within " + time + " " + unit.name());
            }
            Thread.sleep(10);
        }
    }

    @SuppressWarnings("SameParameterValue")
    private void waitForSegmentStart(int segmentId) throws InterruptedException {
        while (!testSubject.processingStatus().containsKey(segmentId)) {
            Thread.sleep(10);
        }
    }

    @SuppressWarnings("SameParameterValue")
    private void waitForSegmentRelease(int segmentId) throws InterruptedException {
        while (testSubject.processingStatus().containsKey(segmentId)) {
            Thread.sleep(10);
        }
    }

    private void waitForActiveThreads(int minimalThreadCount) throws InterruptedException {
        while (testSubject.processingStatus().size() < minimalThreadCount) {
            Thread.sleep(10);
        }
    }

    @SuppressWarnings("SameParameterValue")
    private EventTrackerStatus waitForProcessingStatus(int segmentId,
                                                       Predicate<EventTrackerStatus> expectedStatus)
            throws InterruptedException {
        EventTrackerStatus status = testSubject.processingStatus().get(segmentId);
        while (!Optional.ofNullable(status)
                        .map(expectedStatus::test)
                        .orElse(false)) {
            Thread.sleep(1);
            status = testSubject.processingStatus().get(segmentId);
        }
        return status;
    }

    private void publishEvents(int nrOfEvents) {
        for (int i = 0; i < nrOfEvents; i++) {
            eventBus.publish(createEvent(UUID.randomUUID().toString(), 0));
        }
    }

    private static class StubTrackingEventStream implements TrackingEventStream {

        private final Queue<TrackedEventMessage<?>> eventMessages;

        public StubTrackingEventStream(long... tokens) {
            GapAwareTrackingToken lastToken = GapAwareTrackingToken.newInstance(-1, emptySortedSet());
            eventMessages = new LinkedList<>();
            for (Long seq : tokens) {
                lastToken = lastToken.advanceTo(seq, 1000);
                eventMessages.add(new GenericTrackedEventMessage<>(lastToken, createEvent(seq)));
            }
        }

        @Override
        public Optional<TrackedEventMessage<?>> peek() {
            if (eventMessages.isEmpty()) {
                return Optional.empty();
            }
            return Optional.of(eventMessages.peek());
        }

        @Override
        public boolean hasNextAvailable(int timeout, TimeUnit unit) {
            return !eventMessages.isEmpty();
        }

        @Override
        public TrackedEventMessage<?> nextAvailable() {
            return eventMessages.poll();
        }

        @Override
        public void close() {

        }
    }

    private static class TestError extends Error {

        private static final long serialVersionUID = -5579826202840099704L;
    }
}<|MERGE_RESOLUTION|>--- conflicted
+++ resolved
@@ -1823,55 +1823,6 @@
     }
 
     @Test
-<<<<<<< HEAD
-    @Timeout(value = 1000)
-    void testIsReplayingWhenNotCaughtUp() throws Exception {
-        when(mockHandler.supportsReset()).thenReturn(true);
-
-        final List<String> handled = new CopyOnWriteArrayList<>();
-        final List<String> handledInRedelivery = new CopyOnWriteArrayList<>();
-        int segmentId = 0;
-        int numberOfEvents = 750;
-
-        //noinspection Duplicates
-        doAnswer(i -> {
-            EventMessage<?> message = i.getArgument(0);
-            if (ReplayToken.isReplay(message)) {
-                handledInRedelivery.add(message.getIdentifier());
-            }
-            handled.add(message.getIdentifier());
-            return null;
-        }).when(mockHandler).handle(any());
-
-        // ensure some events have been handled by the TEP
-        eventBus.publish(createEvents(numberOfEvents));
-        testSubject.start();
-        assertWithin(1, TimeUnit.SECONDS, () -> assertEquals(numberOfEvents, handled.size()));
-        assertEquals(0, handledInRedelivery.size());
-
-        // initiate reset to toggle replay status
-        testSubject.shutDown();
-        testSubject.resetTokens();
-        testSubject.start();
-
-        assertWithin(
-                2, TimeUnit.MILLISECONDS,
-                () -> {
-                    assertFalse(testSubject.processingStatus().isEmpty());
-                    assertFalse(testSubject.processingStatus().get(segmentId).isCaughtUp());
-                    assertTrue(testSubject.processingStatus().get(segmentId).isReplaying());
-                    assertTrue(testSubject.isReplaying());
-                }
-        );
-        assertWithin(
-                1, TimeUnit.SECONDS,
-                () -> {
-                    assertTrue(testSubject.processingStatus().get(segmentId).isCaughtUp());
-                    assertTrue(testSubject.processingStatus().get(segmentId).isReplaying());
-                    assertFalse(testSubject.isReplaying());
-                }
-        );
-=======
     void testRefuseStartDuringShutdown() throws Exception {
         initProcessor(TrackingEventProcessorConfiguration.forSingleThreadedProcessing()
                                                          .andEventAvailabilityTimeout(1000, TimeUnit.MILLISECONDS));
@@ -1891,7 +1842,56 @@
             assertThrows(IllegalStateException.class,
                          () -> testSubject.start())
                     .getMessage().contains("pending shutdown"));
->>>>>>> 2bfaf945
+    }
+
+    @Test
+    @Timeout(value = 1000)
+    void testIsReplayingWhenNotCaughtUp() throws Exception {
+        when(mockHandler.supportsReset()).thenReturn(true);
+
+        final List<String> handled = new CopyOnWriteArrayList<>();
+        final List<String> handledInRedelivery = new CopyOnWriteArrayList<>();
+        int segmentId = 0;
+        int numberOfEvents = 750;
+
+        //noinspection Duplicates
+        doAnswer(i -> {
+            EventMessage<?> message = i.getArgument(0);
+            if (ReplayToken.isReplay(message)) {
+                handledInRedelivery.add(message.getIdentifier());
+            }
+            handled.add(message.getIdentifier());
+            return null;
+        }).when(mockHandler).handle(any());
+
+        // ensure some events have been handled by the TEP
+        eventBus.publish(createEvents(numberOfEvents));
+        testSubject.start();
+        assertWithin(1, TimeUnit.SECONDS, () -> assertEquals(numberOfEvents, handled.size()));
+        assertEquals(0, handledInRedelivery.size());
+
+        // initiate reset to toggle replay status
+        testSubject.shutDown();
+        testSubject.resetTokens();
+        testSubject.start();
+
+        assertWithin(
+                2, TimeUnit.MILLISECONDS,
+                () -> {
+                    assertFalse(testSubject.processingStatus().isEmpty());
+                    assertFalse(testSubject.processingStatus().get(segmentId).isCaughtUp());
+                    assertTrue(testSubject.processingStatus().get(segmentId).isReplaying());
+                    assertTrue(testSubject.isReplaying());
+                }
+        );
+        assertWithin(
+                1, TimeUnit.SECONDS,
+                () -> {
+                    assertTrue(testSubject.processingStatus().get(segmentId).isCaughtUp());
+                    assertTrue(testSubject.processingStatus().get(segmentId).isReplaying());
+                    assertFalse(testSubject.isReplaying());
+                }
+        );
     }
 
     private void waitForStatus(String description,
