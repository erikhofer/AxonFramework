/*
 * Copyright (c) 2018. AxonIQ
 * Licensed under the Apache License, Version 2.0 (the "License");
 * you may not use this file except in compliance with the License.
 * You may obtain a copy of the License at
 *
 *     http://www.apache.org/licenses/LICENSE-2.0
 *
 * Unless required by applicable law or agreed to in writing, software
 * distributed under the License is distributed on an "AS IS" BASIS,
 * WITHOUT WARRANTIES OR CONDITIONS OF ANY KIND, either express or implied.
 * See the License for the specific language governing permissions and
 * limitations under the License.
 */

package io.axoniq.axonhub.client;

import io.axoniq.axonhub.client.util.ContextAddingInterceptor;
import io.axoniq.axonhub.client.util.TokenAddingInterceptor;
import io.axoniq.axonhub.grpc.CommandProviderInbound;
import io.axoniq.axonhub.grpc.CommandProviderOutbound;
import io.axoniq.axonhub.grpc.CommandServiceGrpc;
import io.axoniq.axonhub.grpc.QueryProviderInbound;
import io.axoniq.axonhub.grpc.QueryProviderOutbound;
import io.axoniq.axonhub.grpc.QueryServiceGrpc;
import io.axoniq.platform.grpc.ClientIdentification;
import io.axoniq.platform.grpc.NodeInfo;
import io.axoniq.platform.grpc.PlatformInboundInstruction;
import io.axoniq.platform.grpc.PlatformInfo;
import io.axoniq.platform.grpc.PlatformOutboundInstruction;
import io.axoniq.platform.grpc.PlatformServiceGrpc;
import io.grpc.Channel;
import io.grpc.ClientInterceptor;
import io.grpc.ManagedChannel;
import io.grpc.ManagedChannelBuilder;
import io.grpc.Status;
import io.grpc.StatusRuntimeException;
import io.grpc.netty.GrpcSslContexts;
import io.grpc.netty.NettyChannelBuilder;
import io.grpc.stub.StreamObserver;
import io.netty.handler.ssl.SslContext;
import org.slf4j.Logger;
import org.slf4j.LoggerFactory;

import java.io.File;
import java.util.ArrayDeque;
import java.util.Collection;
import java.util.EnumMap;
import java.util.LinkedList;
import java.util.List;
import java.util.Map;
import java.util.concurrent.CopyOnWriteArrayList;
import java.util.concurrent.Executors;
import java.util.concurrent.ScheduledExecutorService;
import java.util.concurrent.ScheduledFuture;
import java.util.concurrent.TimeUnit;
import java.util.function.Consumer;
import java.util.function.Function;
import javax.net.ssl.SSLException;

/**
 * @author Marc Gathier
 */
public class PlatformConnectionManager {
    private final static Logger logger = LoggerFactory.getLogger(PlatformConnectionManager.class);

    private volatile ManagedChannel channel;
    private volatile StreamObserver<PlatformInboundInstruction> inputStream;
    private final ScheduledExecutorService scheduler = Executors.newScheduledThreadPool(1);
    private volatile ScheduledFuture<?> reconnectTask;
    private final List<Runnable> disconnectListeners = new CopyOnWriteArrayList<>();
    private final List<Function<Runnable, Runnable>> reconnectInterceptors = new CopyOnWriteArrayList<>();
    private final List<Runnable> reconnectListeners = new CopyOnWriteArrayList<>();
    private final AxonHubConfiguration connectInformation;
    private final Map<PlatformOutboundInstruction.RequestCase, Collection<Consumer<PlatformOutboundInstruction>>> handlers = new EnumMap<>(PlatformOutboundInstruction.RequestCase.class);

    public PlatformConnectionManager(AxonHubConfiguration connectInformation) {
        this.connectInformation = connectInformation;
    }

    public synchronized Channel getChannel() {
        if( channel == null) {
            logger.info("Connecting {}using SSL...", connectInformation.isSslEnabled()?"":"not ");
            boolean unavailable = false;
            for(NodeInfo nodeInfo : connectInformation.routingServers()) {
                ManagedChannel candidate = createChannel( nodeInfo.getHostName(), nodeInfo.getGrpcPort());
                PlatformServiceGrpc.PlatformServiceBlockingStub stub = PlatformServiceGrpc.newBlockingStub(candidate)
                        .withInterceptors(new ContextAddingInterceptor(connectInformation.getContext()), new TokenAddingInterceptor(connectInformation.getToken()));
                try {
                    PlatformInfo clusterInfo = stub.getPlatformServer(ClientIdentification.newBuilder()
                            .setClientName(connectInformation.getClientName())
                            .setComponentName(connectInformation.getComponentName())
                            .build());
                    if(isPrimary(nodeInfo, clusterInfo)) {
                        channel = candidate;
                    } else {
                        shutdown(candidate);
                        logger.info("Connecting to {} ({}:{})", clusterInfo.getPrimary().getNodeName(),
                                    clusterInfo.getPrimary().getHostName(),
                                    clusterInfo.getPrimary().getGrpcPort());
                        channel = createChannel(clusterInfo.getPrimary().getHostName(), clusterInfo.getPrimary().getGrpcPort());
                                ManagedChannelBuilder.forAddress(clusterInfo.getPrimary().getHostName(), clusterInfo.getPrimary().getGrpcPort())
                                                     .usePlaintext()
                                                     .build();
                    }
                    startInstructionStream(clusterInfo.getPrimary().getNodeName());
                    unavailable = false;
                    logger.info("Re-subscribing commands and queries");
                    reconnectListeners.forEach(Runnable::run);
                    break;
                } catch( StatusRuntimeException sre) {
                    shutdown(candidate);
                    logger.warn("Connecting to AxonHub node {}:{} failed: {}", nodeInfo.getHostName(), nodeInfo.getGrpcPort(), sre.getMessage());
                    if( sre.getStatus().getCode().equals(Status.Code.UNAVAILABLE)) {
                        unavailable = true;
                    }
                }
            }
            if( unavailable) {
                scheduleReconnect();
                throw new RuntimeException("No connection to AxonHub available");
            }
        }
        return channel;
    }

    private void shutdown(ManagedChannel managedChannel) {
        try {
            managedChannel.shutdownNow().awaitTermination(1, TimeUnit.SECONDS);
        } catch (InterruptedException e) {
            logger.debug("Interrupted during shutdown");
        }
    }

    private boolean isPrimary(NodeInfo nodeInfo, PlatformInfo clusterInfo) {
        return clusterInfo.getPrimary().getGrpcPort() == nodeInfo.getGrpcPort() && clusterInfo.getPrimary().getHostName().equals(nodeInfo.getHostName());
    }

    private ManagedChannel createChannel(String hostName, int port) {
        NettyChannelBuilder builder = NettyChannelBuilder.forAddress(hostName, port);

        if( connectInformation.getKeepAliveTime() > 0) {
            builder.keepAliveTime(connectInformation.getKeepAliveTime(), TimeUnit.MILLISECONDS)
                   .keepAliveTimeout(connectInformation.getKeepAliveTimeout(), TimeUnit.MILLISECONDS)
                   .keepAliveWithoutCalls(true);
        }
        if (connectInformation.isSslEnabled()) {
            try {
                if( connectInformation.getCertFile() == null) throw new RuntimeException("SSL enabled but no certificate file specified");
                File certFile = new File(connectInformation.getCertFile());
                if( ! certFile.exists()) {
                    throw new RuntimeException("Certificate file " + connectInformation.getCertFile() + " does not exist");
                }
                SslContext sslContext = GrpcSslContexts.forClient()
                        .trustManager(new File(connectInformation.getCertFile()))
                        .build();
                builder.sslContext(sslContext);
            } catch (SSLException e) {
                throw new RuntimeException("Couldn't set up SSL context", e);
            }
        } else {
            builder.usePlaintext();
        }
        return builder.build();
    }

    private synchronized void startInstructionStream(String name) {
        logger.debug("Start instruction stream to {}", name);
        inputStream = new SynchronizedStreamObserver<>(PlatformServiceGrpc.newStub(channel)
                                                                        .withInterceptors(new ContextAddingInterceptor(connectInformation.getContext()), new TokenAddingInterceptor(connectInformation.getToken()))
                                                                        .openStream(new StreamObserver<PlatformOutboundInstruction>() {
                    @Override
                    public void onNext(PlatformOutboundInstruction messagePlatformOutboundInstruction) {
                        handlers.getOrDefault(messagePlatformOutboundInstruction.getRequestCase(), new ArrayDeque<>())
                                .forEach(consumer -> consumer.accept(messagePlatformOutboundInstruction));

                        switch (messagePlatformOutboundInstruction.getRequestCase()) {
                            case NODE_NOTIFICATION:
                                logger.debug("Received: {}", messagePlatformOutboundInstruction.getNodeNotification());
                                break;
                            case REQUEST_RECONNECT:
                                Runnable reconnect = () -> {
                                    disconnectListeners.forEach(Runnable::run);
                                    inputStream.onCompleted();
                                    scheduleReconnect();
                                };
                                for (Function<Runnable,Runnable> interceptor : reconnectInterceptors) {
                                    reconnect = interceptor.apply(reconnect);
                                }
                                reconnect.run();
                                break;
                            case REQUEST_NOT_SET:

                                break;
                        }
                    }

                    @Override
                    public void onError(Throwable throwable) {
                        logger.debug("Lost instruction stream from {} - {}", name, throwable.getMessage());
                        disconnectListeners.forEach(Runnable::run);
                        if( throwable instanceof StatusRuntimeException) {
                            StatusRuntimeException sre = (StatusRuntimeException)throwable;
                            if( sre.getStatus().getCode().equals(Status.Code.PERMISSION_DENIED)) return;
                        }
                        scheduleReconnect();
                    }

                    @Override
                    public void onCompleted() {
                        logger.warn("Closed instruction stream to {}", name);
                        disconnectListeners.forEach(Runnable::run);
                        scheduleReconnect();
                    }
                }));
        inputStream.onNext(PlatformInboundInstruction.newBuilder().setRegister(ClientIdentification.newBuilder()
                .setClientName(connectInformation.getClientName())
                .setComponentName(connectInformation.getComponentName())
        ).build());
    }

    private synchronized void tryReconnect() {
        if( channel != null ) return;
        try {
            reconnectTask = null;
            getChannel();
        } catch (Exception ignored) {
        }
    }

    public void addReconnectListener(Runnable action) {
        reconnectListeners.add(action);
    }

    public void addDisconnectListener(Runnable action) {
        disconnectListeners.add(action);
    }

<<<<<<< HEAD
    public void addReconnectInterceptor(Function<Runnable, Runnable> interceptor){
        reconnectInterceptors.add(interceptor);
    }

    public synchronized void scheduleReconnect() {
=======
    private synchronized void scheduleReconnect() {
>>>>>>> 0fd565fa
        if( reconnectTask == null || reconnectTask.isDone()) {
            if( channel != null) {
                try {
                    channel.shutdownNow().awaitTermination(1, TimeUnit.SECONDS);
                } catch(Exception ignored) {

                }
            }
            channel = null;
            reconnectTask = scheduler.schedule(this::tryReconnect, 1, TimeUnit.SECONDS);
        }
    }

    public StreamObserver<CommandProviderOutbound> getCommandStream(StreamObserver<CommandProviderInbound> commandsFromRoutingServer, ClientInterceptor[] interceptors) {
        return CommandServiceGrpc.newStub(getChannel())
                .withInterceptors(interceptors)
                .openStream(commandsFromRoutingServer);
    }

    public StreamObserver<QueryProviderOutbound> getQueryStream(StreamObserver<QueryProviderInbound> queryProviderInboundStreamObserver, ClientInterceptor[] interceptors) {
        return QueryServiceGrpc.newStub(getChannel())
                .withInterceptors(interceptors)
                .openStream(queryProviderInboundStreamObserver);
    }

    public void onOutboundInstruction(PlatformOutboundInstruction.RequestCase requestCase, Consumer<PlatformOutboundInstruction> consumer){
        Collection<Consumer<PlatformOutboundInstruction>> consumers = this.handlers.computeIfAbsent(requestCase, (rc) -> new LinkedList<>());
        consumers.add(consumer);
    }

    public void send(PlatformInboundInstruction instruction){
        inputStream.onNext(instruction);
    }

}<|MERGE_RESOLUTION|>--- conflicted
+++ resolved
@@ -236,15 +236,11 @@
         disconnectListeners.add(action);
     }
 
-<<<<<<< HEAD
     public void addReconnectInterceptor(Function<Runnable, Runnable> interceptor){
         reconnectInterceptors.add(interceptor);
     }
 
-    public synchronized void scheduleReconnect() {
-=======
     private synchronized void scheduleReconnect() {
->>>>>>> 0fd565fa
         if( reconnectTask == null || reconnectTask.isDone()) {
             if( channel != null) {
                 try {
